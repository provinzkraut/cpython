__all__ = ['deque', 'defaultdict', 'namedtuple', 'UserDict', 'UserList',
            'UserString', 'Counter', 'OrderedDict']
# For bootstrapping reasons, the collection ABCs are defined in _abcoll.py.
# They should however be considered an integral part of collections.py.
from _abcoll import *
import _abcoll
__all__ += _abcoll.__all__

from _collections import deque, defaultdict
from operator import itemgetter as _itemgetter
from keyword import iskeyword as _iskeyword
import sys as _sys
import heapq as _heapq
from weakref import proxy as _proxy
from itertools import repeat as _repeat, chain as _chain, starmap as _starmap
from reprlib import recursive_repr as _recursive_repr

################################################################################
### OrderedDict
################################################################################

class _Link(object):
    __slots__ = 'prev', 'next', 'key', '__weakref__'

class OrderedDict(dict):
    'Dictionary that remembers insertion order'
    # An inherited dict maps keys to values.
    # The inherited dict provides __getitem__, __len__, __contains__, and get.
    # The remaining methods are order-aware.
    # Big-O running times for all methods are the same as for regular dictionaries.

    # The internal self.__map dictionary maps keys to links in a doubly linked list.
    # The circular doubly linked list starts and ends with a sentinel element.
    # The sentinel element never gets deleted (this simplifies the algorithm).
    # The sentinel is stored in self.__hardroot with a weakref proxy in self.__root.
    # The prev/next links are weakref proxies (to prevent circular references).
    # Individual links are kept alive by the hard reference in self.__map.
    # Those hard references disappear when a key is deleted from an OrderedDict.

    def __init__(self, *args, **kwds):
        '''Initialize an ordered dictionary.  Signature is the same as for
        regular dictionaries, but keyword arguments are not recommended
        because their insertion order is arbitrary.

        '''
        if len(args) > 1:
            raise TypeError('expected at most 1 arguments, got %d' % len(args))
        try:
            self.__root
        except AttributeError:
            self.__hardroot = _Link()
            self.__root = root = _proxy(self.__hardroot)
            root.prev = root.next = root
            self.__map = {}
        self.__update(*args, **kwds)

    def __setitem__(self, key, value,
                    dict_setitem=dict.__setitem__, proxy=_proxy, Link=_Link):
        'od.__setitem__(i, y) <==> od[i]=y'
        # Setting a new item creates a new link which goes at the end of the linked
        # list, and the inherited dictionary is updated with the new key/value pair.
        if key not in self:
            self.__map[key] = link = Link()
            root = self.__root
            last = root.prev
            link.prev, link.next, link.key = last, root, key
            last.next = link
            root.prev = proxy(link)
        dict_setitem(self, key, value)

    def __delitem__(self, key, dict_delitem=dict.__delitem__):
        'od.__delitem__(y) <==> del od[y]'
        # Deleting an existing item uses self.__map to find the link which is
        # then removed by updating the links in the predecessor and successor nodes.
        dict_delitem(self, key)
        link = self.__map.pop(key)
        link_prev = link.prev
        link_next = link.next
        link_prev.next = link_next
        link_next.prev = link_prev

    def __iter__(self):
        'od.__iter__() <==> iter(od)'
        # Traverse the linked list in order.
        root = self.__root
        curr = root.next
        while curr is not root:
            yield curr.key
            curr = curr.next

    def __reversed__(self):
        'od.__reversed__() <==> reversed(od)'
        # Traverse the linked list in reverse order.
        root = self.__root
        curr = root.prev
        while curr is not root:
            yield curr.key
            curr = curr.prev

<<<<<<< HEAD
    def clear(self):
        'od.clear() -> None.  Remove all items from od.'
        root = self.__root
        root.prev = root.next = root
        self.__map.clear()
        dict.clear(self)

    def popitem(self, last=True):
        '''od.popitem() -> (k, v), return and remove a (key, value) pair.
        Pairs are returned in LIFO order if last is true or FIFO order if false.

        '''
        if not self:
            raise KeyError('dictionary is empty')
        root = self.__root
        if last:
            link = root.prev
            link_prev = link.prev
            link_prev.next = root
            root.prev = link_prev
        else:
            link = root.next
            link_next = link.next
            root.next = link_next
            link_next.prev = root
        key = link.key
        del self.__map[key]
        value = dict.pop(self, key)
        return key, value

    def move_to_end(self, key, last=True):
        '''Move an existing element to the end (or beginning if last==False).

        Raises KeyError if the element does not exist.
        When last=True, acts like a fast version of self[key]=self.pop(key).

        '''
        link = self.__map[key]
        link_prev = link.prev
        link_next = link.next
        link_prev.next = link_next
        link_next.prev = link_prev
        root = self.__root
        if last:
            last = root.prev
            link.prev = last
            link.next = root
            last.next = root.prev = link
        else:
            first = root.next
            link.prev = root
            link.next = first
            root.next = first.prev = link

    def __reduce__(self):
        'Return state information for pickling'
        items = [[k, self[k]] for k in self]
        inst_dict = vars(self).copy()
        for k in vars(OrderedDict()):
            inst_dict.pop(k, None)
        if inst_dict:
            return (self.__class__, (items,), inst_dict)
        return self.__class__, (items,)

    def __sizeof__(self):
        sizeof = _sys.getsizeof
        n = len(self) + 1                       # number of links including root
        size = sizeof(self.__dict__)            # instance dictionary
        size += sizeof(self.__map) * 2          # internal dict and inherited dict
        size += sizeof(self.__hardroot) * n     # link objects
        size += sizeof(self.__root) * n         # proxy objects
        return size

=======
>>>>>>> fc330aeb
    update = __update = MutableMapping.update
    keys = MutableMapping.keys
    values = MutableMapping.values
    items = MutableMapping.items
    __ne__ = MutableMapping.__ne__

    __marker = object()

    def pop(self, key, default=__marker):
        if key in self:
            result = self[key]
            del self[key]
            return result
        if default is self.__marker:
            raise KeyError(key)
        return default

    def setdefault(self, key, default=None):
        'OD.setdefault(k[,d]) -> OD.get(k,d), also set OD[k]=d if k not in OD'
        if key in self:
            return self[key]
        self[key] = default
        return default

    @_recursive_repr()
    def __repr__(self):
        'od.__repr__() <==> repr(od)'
        if not self:
            return '%s()' % (self.__class__.__name__,)
        return '%s(%r)' % (self.__class__.__name__, list(self.items()))

    def __reduce__(self):
        'Return state information for pickling'
        items = [[k, self[k]] for k in self]
        inst_dict = vars(self).copy()
        for k in vars(OrderedDict()):
            inst_dict.pop(k, None)
        if inst_dict:
            return (self.__class__, (items,), inst_dict)
        return self.__class__, (items,)

    def copy(self):
        'od.copy() -> a shallow copy of od'
        return self.__class__(self)

    @classmethod
    def fromkeys(cls, iterable, value=None):
        '''OD.fromkeys(S[, v]) -> New ordered dictionary with keys from S
        and values equal to v (which defaults to None).

        '''
        d = cls()
        for key in iterable:
            d[key] = value
        return d

    def __eq__(self, other):
        '''od.__eq__(y) <==> od==y.  Comparison to another OD is order-sensitive
        while comparison to a regular mapping is order-insensitive.

        '''
        if isinstance(other, OrderedDict):
            return len(self)==len(other) and \
                   all(p==q for p, q in zip(self.items(), other.items()))
        return dict.__eq__(self, other)


################################################################################
### namedtuple
################################################################################

def namedtuple(typename, field_names, verbose=False, rename=False):
    """Returns a new subclass of tuple with named fields.

    >>> Point = namedtuple('Point', 'x y')
    >>> Point.__doc__                   # docstring for the new class
    'Point(x, y)'
    >>> p = Point(11, y=22)             # instantiate with positional args or keywords
    >>> p[0] + p[1]                     # indexable like a plain tuple
    33
    >>> x, y = p                        # unpack like a regular tuple
    >>> x, y
    (11, 22)
    >>> p.x + p.y                       # fields also accessable by name
    33
    >>> d = p._asdict()                 # convert to a dictionary
    >>> d['x']
    11
    >>> Point(**d)                      # convert from a dictionary
    Point(x=11, y=22)
    >>> p._replace(x=100)               # _replace() is like str.replace() but targets named fields
    Point(x=100, y=22)

    """

    # Parse and validate the field names.  Validation serves two purposes,
    # generating informative error messages and preventing template injection attacks.
    if isinstance(field_names, str):
        field_names = field_names.replace(',', ' ').split() # names separated by whitespace and/or commas
    field_names = tuple(map(str, field_names))
    if rename:
        names = list(field_names)
        seen = set()
        for i, name in enumerate(names):
            if (not all(c.isalnum() or c=='_' for c in name) or _iskeyword(name)
                or not name or name[0].isdigit() or name.startswith('_')
                or name in seen):
                names[i] = '_%d' % i
            seen.add(name)
        field_names = tuple(names)
    for name in (typename,) + field_names:
        if not all(c.isalnum() or c=='_' for c in name):
            raise ValueError('Type names and field names can only contain alphanumeric characters and underscores: %r' % name)
        if _iskeyword(name):
            raise ValueError('Type names and field names cannot be a keyword: %r' % name)
        if name[0].isdigit():
            raise ValueError('Type names and field names cannot start with a number: %r' % name)
    seen_names = set()
    for name in field_names:
        if name.startswith('_') and not rename:
            raise ValueError('Field names cannot start with an underscore: %r' % name)
        if name in seen_names:
            raise ValueError('Encountered duplicate field name: %r' % name)
        seen_names.add(name)

    # Create and fill-in the class template
    numfields = len(field_names)
    argtxt = repr(field_names).replace("'", "")[1:-1]   # tuple repr without parens or quotes
    reprtxt = ', '.join('%s=%%r' % name for name in field_names)
    template = '''class %(typename)s(tuple):
        '%(typename)s(%(argtxt)s)' \n
        __slots__ = () \n
        _fields = %(field_names)r \n
        def __new__(_cls, %(argtxt)s):
            'Create new instance of %(typename)s(%(argtxt)s)'
            return _tuple.__new__(_cls, (%(argtxt)s)) \n
        @classmethod
        def _make(cls, iterable, new=tuple.__new__, len=len):
            'Make a new %(typename)s object from a sequence or iterable'
            result = new(cls, iterable)
            if len(result) != %(numfields)d:
                raise TypeError('Expected %(numfields)d arguments, got %%d' %% len(result))
            return result \n
        def __repr__(self):
            'Return a nicely formatted representation string'
            return self.__class__.__name__ + '(%(reprtxt)s)' %% self \n
        def _asdict(self):
            'Return a new OrderedDict which maps field names to their values'
            return OrderedDict(zip(self._fields, self)) \n
        def _replace(_self, **kwds):
            'Return a new %(typename)s object replacing specified fields with new values'
            result = _self._make(map(kwds.pop, %(field_names)r, _self))
            if kwds:
                raise ValueError('Got unexpected field names: %%r' %% kwds.keys())
            return result \n
        def __getnewargs__(self):
            'Return self as a plain tuple.  Used by copy and pickle.'
            return tuple(self) \n\n''' % locals()
    for i, name in enumerate(field_names):
        template += "        %s = _property(_itemgetter(%d), doc='Alias for field number %d')\n" % (name, i, i)
    if verbose:
        print(template)

    # Execute the template string in a temporary namespace and
    # support tracing utilities by setting a value for frame.f_globals['__name__']
    namespace = dict(_itemgetter=_itemgetter, __name__='namedtuple_%s' % typename,
                     OrderedDict=OrderedDict, _property=property, _tuple=tuple)
    try:
        exec(template, namespace)
    except SyntaxError as e:
        raise SyntaxError(e.msg + ':\n\n' + template)
    result = namespace[typename]

    # For pickling to work, the __module__ variable needs to be set to the frame
    # where the named tuple is created.  Bypass this step in enviroments where
    # sys._getframe is not defined (Jython for example) or sys._getframe is not
    # defined for arguments greater than 0 (IronPython).
    try:
        result.__module__ = _sys._getframe(1).f_globals.get('__name__', '__main__')
    except (AttributeError, ValueError):
        pass

    return result


########################################################################
###  Counter
########################################################################

def _count_elements(mapping, iterable):
    'Tally elements from the iterable.'
    mapping_get = mapping.get
    for elem in iterable:
        mapping[elem] = mapping_get(elem, 0) + 1

try:                                    # Load C helper function if available
    from _collections import _count_elements
except ImportError:
    pass

class Counter(dict):
    '''Dict subclass for counting hashable items.  Sometimes called a bag
    or multiset.  Elements are stored as dictionary keys and their counts
    are stored as dictionary values.

    >>> c = Counter('abcdeabcdabcaba')  # count elements from a string

    >>> c.most_common(3)                # three most common elements
    [('a', 5), ('b', 4), ('c', 3)]
    >>> sorted(c)                       # list all unique elements
    ['a', 'b', 'c', 'd', 'e']
    >>> ''.join(sorted(c.elements()))   # list elements with repetitions
    'aaaaabbbbcccdde'
    >>> sum(c.values())                 # total of all counts
    15

    >>> c['a']                          # count of letter 'a'
    5
    >>> for elem in 'shazam':           # update counts from an iterable
    ...     c[elem] += 1                # by adding 1 to each element's count
    >>> c['a']                          # now there are seven 'a'
    7
    >>> del c['b']                      # remove all 'b'
    >>> c['b']                          # now there are zero 'b'
    0

    >>> d = Counter('simsalabim')       # make another counter
    >>> c.update(d)                     # add in the second counter
    >>> c['a']                          # now there are nine 'a'
    9

    >>> c.clear()                       # empty the counter
    >>> c
    Counter()

    Note:  If a count is set to zero or reduced to zero, it will remain
    in the counter until the entry is deleted or the counter is cleared:

    >>> c = Counter('aaabbc')
    >>> c['b'] -= 2                     # reduce the count of 'b' by two
    >>> c.most_common()                 # 'b' is still in, but its count is zero
    [('a', 3), ('c', 1), ('b', 0)]

    '''
    # References:
    #   http://en.wikipedia.org/wiki/Multiset
    #   http://www.gnu.org/software/smalltalk/manual-base/html_node/Bag.html
    #   http://www.demo2s.com/Tutorial/Cpp/0380__set-multiset/Catalog0380__set-multiset.htm
    #   http://code.activestate.com/recipes/259174/
    #   Knuth, TAOCP Vol. II section 4.6.3

    def __init__(self, iterable=None, **kwds):
        '''Create a new, empty Counter object.  And if given, count elements
        from an input iterable.  Or, initialize the count from another mapping
        of elements to their counts.

        >>> c = Counter()                           # a new, empty counter
        >>> c = Counter('gallahad')                 # a new counter from an iterable
        >>> c = Counter({'a': 4, 'b': 2})           # a new counter from a mapping
        >>> c = Counter(a=4, b=2)                   # a new counter from keyword args

        '''
        super().__init__()
        self.update(iterable, **kwds)

    def __missing__(self, key):
        'The count of elements not in the Counter is zero.'
        # Needed so that self[missing_item] does not raise KeyError
        return 0

    def most_common(self, n=None):
        '''List the n most common elements and their counts from the most
        common to the least.  If n is None, then list all element counts.

        >>> Counter('abcdeabcdabcaba').most_common(3)
        [('a', 5), ('b', 4), ('c', 3)]

        '''
        # Emulate Bag.sortedByCount from Smalltalk
        if n is None:
            return sorted(self.items(), key=_itemgetter(1), reverse=True)
        return _heapq.nlargest(n, self.items(), key=_itemgetter(1))

    def elements(self):
        '''Iterator over elements repeating each as many times as its count.

        >>> c = Counter('ABCABC')
        >>> sorted(c.elements())
        ['A', 'A', 'B', 'B', 'C', 'C']

        # Knuth's example for prime factors of 1836:  2**2 * 3**3 * 17**1
        >>> prime_factors = Counter({2: 2, 3: 3, 17: 1})
        >>> product = 1
        >>> for factor in prime_factors.elements():     # loop over factors
        ...     product *= factor                       # and multiply them
        >>> product
        1836

        Note, if an element's count has been set to zero or is a negative
        number, elements() will ignore it.

        '''
        # Emulate Bag.do from Smalltalk and Multiset.begin from C++.
        return _chain.from_iterable(_starmap(_repeat, self.items()))

    # Override dict methods where necessary

    @classmethod
    def fromkeys(cls, iterable, v=None):
        # There is no equivalent method for counters because setting v=1
        # means that no element can have a count greater than one.
        raise NotImplementedError(
            'Counter.fromkeys() is undefined.  Use Counter(iterable) instead.')

    def update(self, iterable=None, **kwds):
        '''Like dict.update() but add counts instead of replacing them.

        Source can be an iterable, a dictionary, or another Counter instance.

        >>> c = Counter('which')
        >>> c.update('witch')           # add elements from another iterable
        >>> d = Counter('watch')
        >>> c.update(d)                 # add elements from another counter
        >>> c['h']                      # four 'h' in which, witch, and watch
        4

        '''
        # The regular dict.update() operation makes no sense here because the
        # replace behavior results in the some of original untouched counts
        # being mixed-in with all of the other counts for a mismash that
        # doesn't have a straight-forward interpretation in most counting
        # contexts.  Instead, we implement straight-addition.  Both the inputs
        # and outputs are allowed to contain zero and negative counts.

        if iterable is not None:
            if isinstance(iterable, Mapping):
                if self:
                    self_get = self.get
                    for elem, count in iterable.items():
                        self[elem] = count + self_get(elem, 0)
                else:
                    super().update(iterable) # fast path when counter is empty
            else:
                _count_elements(self, iterable)
        if kwds:
            self.update(kwds)

    def subtract(self, iterable=None, **kwds):
        '''Like dict.update() but subtracts counts instead of replacing them.
        Counts can be reduced below zero.  Both the inputs and outputs are
        allowed to contain zero and negative counts.

        Source can be an iterable, a dictionary, or another Counter instance.

        >>> c = Counter('which')
        >>> c.subtract('witch')             # subtract elements from another iterable
        >>> c.subtract(Counter('watch'))    # subtract elements from another counter
        >>> c['h']                          # 2 in which, minus 1 in witch, minus 1 in watch
        0
        >>> c['w']                          # 1 in which, minus 1 in witch, minus 1 in watch
        -1

        '''
        if iterable is not None:
            self_get = self.get
            if isinstance(iterable, Mapping):
                for elem, count in iterable.items():
                    self[elem] = self_get(elem, 0) - count
            else:
                for elem in iterable:
                    self[elem] = self_get(elem, 0) - 1
        if kwds:
            self.subtract(kwds)

    def copy(self):
        'Return a shallow copy.'
        return self.__class__(self)

    def __reduce__(self):
        return self.__class__, (dict(self),)

    def __delitem__(self, elem):
        'Like dict.__delitem__() but does not raise KeyError for missing values.'
        if elem in self:
            super().__delitem__(elem)

    def __repr__(self):
        if not self:
            return '%s()' % self.__class__.__name__
        items = ', '.join(map('%r: %r'.__mod__, self.most_common()))
        return '%s({%s})' % (self.__class__.__name__, items)

    # Multiset-style mathematical operations discussed in:
    #       Knuth TAOCP Volume II section 4.6.3 exercise 19
    #       and at http://en.wikipedia.org/wiki/Multiset
    #
    # Outputs guaranteed to only include positive counts.
    #
    # To strip negative and zero counts, add-in an empty counter:
    #       c += Counter()

    def __add__(self, other):
        '''Add counts from two counters.

        >>> Counter('abbb') + Counter('bcc')
        Counter({'b': 4, 'c': 2, 'a': 1})

        '''
        if not isinstance(other, Counter):
            return NotImplemented
        result = Counter()
        for elem, count in self.items():
            newcount = count + other[elem]
            if newcount > 0:
                result[elem] = newcount
        for elem, count in other.items():
            if elem not in self and count > 0:
                result[elem] = count
        return result

    def __sub__(self, other):
        ''' Subtract count, but keep only results with positive counts.

        >>> Counter('abbbc') - Counter('bccd')
        Counter({'b': 2, 'a': 1})

        '''
        if not isinstance(other, Counter):
            return NotImplemented
        result = Counter()
        for elem, count in self.items():
            newcount = count - other[elem]
            if newcount > 0:
                result[elem] = newcount
        for elem, count in other.items():
            if elem not in self and count < 0:
                result[elem] = 0 - count
        return result

    def __or__(self, other):
        '''Union is the maximum of value in either of the input counters.

        >>> Counter('abbb') | Counter('bcc')
        Counter({'b': 3, 'c': 2, 'a': 1})

        '''
        if not isinstance(other, Counter):
            return NotImplemented
        result = Counter()
        for elem, count in self.items():
            other_count = other[elem]
            newcount = other_count if count < other_count else count
            if newcount > 0:
                result[elem] = newcount
        for elem, count in other.items():
            if elem not in self and count > 0:
                result[elem] = count
        return result

    def __and__(self, other):
        ''' Intersection is the minimum of corresponding counts.

        >>> Counter('abbb') & Counter('bcc')
        Counter({'b': 1})

        '''
        if not isinstance(other, Counter):
            return NotImplemented
        result = Counter()
        for elem, count in self.items():
            other_count = other[elem]
            newcount = count if count < other_count else other_count
            if newcount > 0:
                result[elem] = newcount
        return result


########################################################################
###  ChainMap (helper for configparser)
########################################################################

class _ChainMap(MutableMapping):
    ''' A ChainMap groups multiple dicts (or other mappings) together
    to create a single, updateable view.

    The underlying mappings are stored in a list.  That list is public and can
    accessed or updated using the *maps* attribute.  There is no other state.

    Lookups search the underlying mappings successively until a key is found.
    In contrast, writes, updates, and deletions only operate on the first
    mapping.

    '''

    def __init__(self, *maps):
        '''Initialize a ChainMap by setting *maps* to the given mappings.
        If no mappings are provided, a single empty dictionary is used.

        '''
        self.maps = list(maps) or [{}]          # always at least one map

    def __missing__(self, key):
        raise KeyError(key)

    def __getitem__(self, key):
        for mapping in self.maps:
            try:
                return mapping[key]             # can't use 'key in mapping' with defaultdict
            except KeyError:
                pass
        return self.__missing__(key)            # support subclasses that define __missing__

    def get(self, key, default=None):
        return self[key] if key in self else default

    def __len__(self):
        return len(set().union(*self.maps))     # reuses stored hash values if possible

    def __iter__(self):
        return iter(set().union(*self.maps))

    def __contains__(self, key):
        return any(key in m for m in self.maps)

    @_recursive_repr()
    def __repr__(self):
        return '{0.__class__.__name__}({1})'.format(
            self, ', '.join(map(repr, self.maps)))

    @classmethod
    def fromkeys(cls, iterable, *args):
        'Create a ChainMap with a single dict created from the iterable.'
        return cls(dict.fromkeys(iterable, *args))

    def copy(self):
        'New ChainMap or subclass with a new copy of maps[0] and refs to maps[1:]'
        return self.__class__(self.maps[0].copy(), *self.maps[1:])

    __copy__ = copy

    def new_child(self):                        # like Django's Context.push()
        'New ChainMap with a new dict followed by all previous maps.'
        return self.__class__({}, *self.maps)

    @property
    def parents(self):                          # like Django's Context.pop()
        'New ChainMap from maps[1:].'
        return self.__class__(*self.maps[1:])

    def __setitem__(self, key, value):
        self.maps[0][key] = value

    def __delitem__(self, key):
        try:
            del self.maps[0][key]
        except KeyError:
            raise KeyError('Key not found in the first mapping: {!r}'.format(key))

    def popitem(self):
        'Remove and return an item pair from maps[0]. Raise KeyError is maps[0] is empty.'
        try:
            return self.maps[0].popitem()
        except KeyError:
            raise KeyError('No keys found in the first mapping.')

    def pop(self, key, *args):
        'Remove *key* from maps[0] and return its value. Raise KeyError if *key* not in maps[0].'
        try:
            return self.maps[0].pop(key, *args)
        except KeyError:
            raise KeyError('Key not found in the first mapping: {!r}'.format(key))

    def clear(self):
        'Clear maps[0], leaving maps[1:] intact.'
        self.maps[0].clear()


################################################################################
### UserDict
################################################################################

class UserDict(MutableMapping):

    # Start by filling-out the abstract methods
    def __init__(self, dict=None, **kwargs):
        self.data = {}
        if dict is not None:
            self.update(dict)
        if len(kwargs):
            self.update(kwargs)
    def __len__(self): return len(self.data)
    def __getitem__(self, key):
        if key in self.data:
            return self.data[key]
        if hasattr(self.__class__, "__missing__"):
            return self.__class__.__missing__(self, key)
        raise KeyError(key)
    def __setitem__(self, key, item): self.data[key] = item
    def __delitem__(self, key): del self.data[key]
    def __iter__(self):
        return iter(self.data)

    # Modify __contains__ to work correctly when __missing__ is present
    def __contains__(self, key):
        return key in self.data

    # Now, add the methods in dicts but not in MutableMapping
    def __repr__(self): return repr(self.data)
    def copy(self):
        if self.__class__ is UserDict:
            return UserDict(self.data.copy())
        import copy
        data = self.data
        try:
            self.data = {}
            c = copy.copy(self)
        finally:
            self.data = data
        c.update(self)
        return c
    @classmethod
    def fromkeys(cls, iterable, value=None):
        d = cls()
        for key in iterable:
            d[key] = value
        return d



################################################################################
### UserList
################################################################################

class UserList(MutableSequence):
    """A more or less complete user-defined wrapper around list objects."""
    def __init__(self, initlist=None):
        self.data = []
        if initlist is not None:
            # XXX should this accept an arbitrary sequence?
            if type(initlist) == type(self.data):
                self.data[:] = initlist
            elif isinstance(initlist, UserList):
                self.data[:] = initlist.data[:]
            else:
                self.data = list(initlist)
    def __repr__(self): return repr(self.data)
    def __lt__(self, other): return self.data <  self.__cast(other)
    def __le__(self, other): return self.data <= self.__cast(other)
    def __eq__(self, other): return self.data == self.__cast(other)
    def __ne__(self, other): return self.data != self.__cast(other)
    def __gt__(self, other): return self.data >  self.__cast(other)
    def __ge__(self, other): return self.data >= self.__cast(other)
    def __cast(self, other):
        return other.data if isinstance(other, UserList) else other
    def __contains__(self, item): return item in self.data
    def __len__(self): return len(self.data)
    def __getitem__(self, i): return self.data[i]
    def __setitem__(self, i, item): self.data[i] = item
    def __delitem__(self, i): del self.data[i]
    def __add__(self, other):
        if isinstance(other, UserList):
            return self.__class__(self.data + other.data)
        elif isinstance(other, type(self.data)):
            return self.__class__(self.data + other)
        return self.__class__(self.data + list(other))
    def __radd__(self, other):
        if isinstance(other, UserList):
            return self.__class__(other.data + self.data)
        elif isinstance(other, type(self.data)):
            return self.__class__(other + self.data)
        return self.__class__(list(other) + self.data)
    def __iadd__(self, other):
        if isinstance(other, UserList):
            self.data += other.data
        elif isinstance(other, type(self.data)):
            self.data += other
        else:
            self.data += list(other)
        return self
    def __mul__(self, n):
        return self.__class__(self.data*n)
    __rmul__ = __mul__
    def __imul__(self, n):
        self.data *= n
        return self
    def append(self, item): self.data.append(item)
    def insert(self, i, item): self.data.insert(i, item)
    def pop(self, i=-1): return self.data.pop(i)
    def remove(self, item): self.data.remove(item)
    def count(self, item): return self.data.count(item)
    def index(self, item, *args): return self.data.index(item, *args)
    def reverse(self): self.data.reverse()
    def sort(self, *args, **kwds): self.data.sort(*args, **kwds)
    def extend(self, other):
        if isinstance(other, UserList):
            self.data.extend(other.data)
        else:
            self.data.extend(other)



################################################################################
### UserString
################################################################################

class UserString(Sequence):
    def __init__(self, seq):
        if isinstance(seq, str):
            self.data = seq
        elif isinstance(seq, UserString):
            self.data = seq.data[:]
        else:
            self.data = str(seq)
    def __str__(self): return str(self.data)
    def __repr__(self): return repr(self.data)
    def __int__(self): return int(self.data)
    def __float__(self): return float(self.data)
    def __complex__(self): return complex(self.data)
    def __hash__(self): return hash(self.data)

    def __eq__(self, string):
        if isinstance(string, UserString):
            return self.data == string.data
        return self.data == string
    def __ne__(self, string):
        if isinstance(string, UserString):
            return self.data != string.data
        return self.data != string
    def __lt__(self, string):
        if isinstance(string, UserString):
            return self.data < string.data
        return self.data < string
    def __le__(self, string):
        if isinstance(string, UserString):
            return self.data <= string.data
        return self.data <= string
    def __gt__(self, string):
        if isinstance(string, UserString):
            return self.data > string.data
        return self.data > string
    def __ge__(self, string):
        if isinstance(string, UserString):
            return self.data >= string.data
        return self.data >= string

    def __contains__(self, char):
        if isinstance(char, UserString):
            char = char.data
        return char in self.data

    def __len__(self): return len(self.data)
    def __getitem__(self, index): return self.__class__(self.data[index])
    def __add__(self, other):
        if isinstance(other, UserString):
            return self.__class__(self.data + other.data)
        elif isinstance(other, str):
            return self.__class__(self.data + other)
        return self.__class__(self.data + str(other))
    def __radd__(self, other):
        if isinstance(other, str):
            return self.__class__(other + self.data)
        return self.__class__(str(other) + self.data)
    def __mul__(self, n):
        return self.__class__(self.data*n)
    __rmul__ = __mul__
    def __mod__(self, args):
        return self.__class__(self.data % args)

    # the following methods are defined in alphabetical order:
    def capitalize(self): return self.__class__(self.data.capitalize())
    def center(self, width, *args):
        return self.__class__(self.data.center(width, *args))
    def count(self, sub, start=0, end=_sys.maxsize):
        if isinstance(sub, UserString):
            sub = sub.data
        return self.data.count(sub, start, end)
    def encode(self, encoding=None, errors=None): # XXX improve this?
        if encoding:
            if errors:
                return self.__class__(self.data.encode(encoding, errors))
            return self.__class__(self.data.encode(encoding))
        return self.__class__(self.data.encode())
    def endswith(self, suffix, start=0, end=_sys.maxsize):
        return self.data.endswith(suffix, start, end)
    def expandtabs(self, tabsize=8):
        return self.__class__(self.data.expandtabs(tabsize))
    def find(self, sub, start=0, end=_sys.maxsize):
        if isinstance(sub, UserString):
            sub = sub.data
        return self.data.find(sub, start, end)
    def format(self, *args, **kwds):
        return self.data.format(*args, **kwds)
    def index(self, sub, start=0, end=_sys.maxsize):
        return self.data.index(sub, start, end)
    def isalpha(self): return self.data.isalpha()
    def isalnum(self): return self.data.isalnum()
    def isdecimal(self): return self.data.isdecimal()
    def isdigit(self): return self.data.isdigit()
    def isidentifier(self): return self.data.isidentifier()
    def islower(self): return self.data.islower()
    def isnumeric(self): return self.data.isnumeric()
    def isspace(self): return self.data.isspace()
    def istitle(self): return self.data.istitle()
    def isupper(self): return self.data.isupper()
    def join(self, seq): return self.data.join(seq)
    def ljust(self, width, *args):
        return self.__class__(self.data.ljust(width, *args))
    def lower(self): return self.__class__(self.data.lower())
    def lstrip(self, chars=None): return self.__class__(self.data.lstrip(chars))
    def partition(self, sep):
        return self.data.partition(sep)
    def replace(self, old, new, maxsplit=-1):
        if isinstance(old, UserString):
            old = old.data
        if isinstance(new, UserString):
            new = new.data
        return self.__class__(self.data.replace(old, new, maxsplit))
    def rfind(self, sub, start=0, end=_sys.maxsize):
        if isinstance(sub, UserString):
            sub = sub.data
        return self.data.rfind(sub, start, end)
    def rindex(self, sub, start=0, end=_sys.maxsize):
        return self.data.rindex(sub, start, end)
    def rjust(self, width, *args):
        return self.__class__(self.data.rjust(width, *args))
    def rpartition(self, sep):
        return self.data.rpartition(sep)
    def rstrip(self, chars=None):
        return self.__class__(self.data.rstrip(chars))
    def split(self, sep=None, maxsplit=-1):
        return self.data.split(sep, maxsplit)
    def rsplit(self, sep=None, maxsplit=-1):
        return self.data.rsplit(sep, maxsplit)
    def splitlines(self, keepends=0): return self.data.splitlines(keepends)
    def startswith(self, prefix, start=0, end=_sys.maxsize):
        return self.data.startswith(prefix, start, end)
    def strip(self, chars=None): return self.__class__(self.data.strip(chars))
    def swapcase(self): return self.__class__(self.data.swapcase())
    def title(self): return self.__class__(self.data.title())
    def translate(self, *args):
        return self.__class__(self.data.translate(*args))
    def upper(self): return self.__class__(self.data.upper())
    def zfill(self, width): return self.__class__(self.data.zfill(width))



################################################################################
### Simple tests
################################################################################

if __name__ == '__main__':
    # verify that instances can be pickled
    from pickle import loads, dumps
    Point = namedtuple('Point', 'x, y', True)
    p = Point(x=10, y=20)
    assert p == loads(dumps(p))

    # test and demonstrate ability to override methods
    class Point(namedtuple('Point', 'x y')):
        __slots__ = ()
        @property
        def hypot(self):
            return (self.x ** 2 + self.y ** 2) ** 0.5
        def __str__(self):
            return 'Point: x=%6.3f  y=%6.3f  hypot=%6.3f' % (self.x, self.y, self.hypot)

    for p in Point(3, 4), Point(14, 5/7.):
        print (p)

    class Point(namedtuple('Point', 'x y')):
        'Point class with optimized _make() and _replace() without error-checking'
        __slots__ = ()
        _make = classmethod(tuple.__new__)
        def _replace(self, _map=map, **kwds):
            return self._make(_map(kwds.get, ('x', 'y'), self))

    print(Point(11, 22)._replace(x=100))

    Point3D = namedtuple('Point3D', Point._fields + ('z',))
    print(Point3D.__doc__)

    import doctest
    TestResults = namedtuple('TestResults', 'failed attempted')
    print(TestResults(*doctest.testmod()))<|MERGE_RESOLUTION|>--- conflicted
+++ resolved
@@ -97,7 +97,6 @@
             yield curr.key
             curr = curr.prev
 
-<<<<<<< HEAD
     def clear(self):
         'od.clear() -> None.  Remove all items from od.'
         root = self.__root
@@ -152,16 +151,6 @@
             link.next = first
             root.next = first.prev = link
 
-    def __reduce__(self):
-        'Return state information for pickling'
-        items = [[k, self[k]] for k in self]
-        inst_dict = vars(self).copy()
-        for k in vars(OrderedDict()):
-            inst_dict.pop(k, None)
-        if inst_dict:
-            return (self.__class__, (items,), inst_dict)
-        return self.__class__, (items,)
-
     def __sizeof__(self):
         sizeof = _sys.getsizeof
         n = len(self) + 1                       # number of links including root
@@ -171,8 +160,6 @@
         size += sizeof(self.__root) * n         # proxy objects
         return size
 
-=======
->>>>>>> fc330aeb
     update = __update = MutableMapping.update
     keys = MutableMapping.keys
     values = MutableMapping.values
