#!/usr/bin/env python3

import unittest
from test import support

import errno
import io
import socket
import select
import time
import traceback
import queue
import sys
import os
import array
import platform
import contextlib
from weakref import proxy
import signal
import math
import pickle
try:
    import fcntl
except ImportError:
    fcntl = False

def linux_version():
    try:
        # platform.release() is something like '2.6.33.7-desktop-2mnb'
        version_string = platform.release().split('-')[0]
        return tuple(map(int, version_string.split('.')))
    except ValueError:
        return 0, 0, 0

HOST = support.HOST
MSG = 'Michael Gilfix was here\u1234\r\n'.encode('utf-8') ## test unicode string and carriage return

try:
    import _thread as thread
    import threading
except ImportError:
    thread = None
    threading = None

class SocketTCPTest(unittest.TestCase):

    def setUp(self):
        self.serv = socket.socket(socket.AF_INET, socket.SOCK_STREAM)
        self.port = support.bind_port(self.serv)
        self.serv.listen(1)

    def tearDown(self):
        self.serv.close()
        self.serv = None

class SocketUDPTest(unittest.TestCase):

    def setUp(self):
        self.serv = socket.socket(socket.AF_INET, socket.SOCK_DGRAM)
        self.port = support.bind_port(self.serv)

    def tearDown(self):
        self.serv.close()
        self.serv = None

class ThreadableTest:
    """Threadable Test class

    The ThreadableTest class makes it easy to create a threaded
    client/server pair from an existing unit test. To create a
    new threaded class from an existing unit test, use multiple
    inheritance:

        class NewClass (OldClass, ThreadableTest):
            pass

    This class defines two new fixture functions with obvious
    purposes for overriding:

        clientSetUp ()
        clientTearDown ()

    Any new test functions within the class must then define
    tests in pairs, where the test name is preceeded with a
    '_' to indicate the client portion of the test. Ex:

        def testFoo(self):
            # Server portion

        def _testFoo(self):
            # Client portion

    Any exceptions raised by the clients during their tests
    are caught and transferred to the main thread to alert
    the testing framework.

    Note, the server setup function cannot call any blocking
    functions that rely on the client thread during setup,
    unless serverExplicitReady() is called just before
    the blocking call (such as in setting up a client/server
    connection and performing the accept() in setUp().
    """

    def __init__(self):
        # Swap the true setup function
        self.__setUp = self.setUp
        self.__tearDown = self.tearDown
        self.setUp = self._setUp
        self.tearDown = self._tearDown

    def serverExplicitReady(self):
        """This method allows the server to explicitly indicate that
        it wants the client thread to proceed. This is useful if the
        server is about to execute a blocking routine that is
        dependent upon the client thread during its setup routine."""
        self.server_ready.set()

    def _setUp(self):
        self.server_ready = threading.Event()
        self.client_ready = threading.Event()
        self.done = threading.Event()
        self.queue = queue.Queue(1)

        # Do some munging to start the client test.
        methodname = self.id()
        i = methodname.rfind('.')
        methodname = methodname[i+1:]
        test_method = getattr(self, '_' + methodname)
        self.client_thread = thread.start_new_thread(
            self.clientRun, (test_method,))

        self.__setUp()
        if not self.server_ready.is_set():
            self.server_ready.set()
        self.client_ready.wait()

    def _tearDown(self):
        self.__tearDown()
        self.done.wait()

        if self.queue.qsize():
            exc = self.queue.get()
            raise exc

    def clientRun(self, test_func):
        self.server_ready.wait()
        self.client_ready.set()
        self.clientSetUp()
        if not hasattr(test_func, '__call__'):
            raise TypeError("test_func must be a callable function")
        try:
            test_func()
        except BaseException as e:
            self.queue.put(e)
        finally:
            self.clientTearDown()

    def clientSetUp(self):
        raise NotImplementedError("clientSetUp must be implemented.")

    def clientTearDown(self):
        self.done.set()
        thread.exit()

class ThreadedTCPSocketTest(SocketTCPTest, ThreadableTest):

    def __init__(self, methodName='runTest'):
        SocketTCPTest.__init__(self, methodName=methodName)
        ThreadableTest.__init__(self)

    def clientSetUp(self):
        self.cli = socket.socket(socket.AF_INET, socket.SOCK_STREAM)

    def clientTearDown(self):
        self.cli.close()
        self.cli = None
        ThreadableTest.clientTearDown(self)

class ThreadedUDPSocketTest(SocketUDPTest, ThreadableTest):

    def __init__(self, methodName='runTest'):
        SocketUDPTest.__init__(self, methodName=methodName)
        ThreadableTest.__init__(self)

    def clientSetUp(self):
        self.cli = socket.socket(socket.AF_INET, socket.SOCK_DGRAM)

    def clientTearDown(self):
        self.cli.close()
        self.cli = None
        ThreadableTest.clientTearDown(self)

class SocketConnectedTest(ThreadedTCPSocketTest):
    """Socket tests for client-server connection.

    self.cli_conn is a client socket connected to the server.  The
    setUp() method guarantees that it is connected to the server.
    """

    def __init__(self, methodName='runTest'):
        ThreadedTCPSocketTest.__init__(self, methodName=methodName)

    def setUp(self):
        ThreadedTCPSocketTest.setUp(self)
        # Indicate explicitly we're ready for the client thread to
        # proceed and then perform the blocking call to accept
        self.serverExplicitReady()
        conn, addr = self.serv.accept()
        self.cli_conn = conn

    def tearDown(self):
        self.cli_conn.close()
        self.cli_conn = None
        ThreadedTCPSocketTest.tearDown(self)

    def clientSetUp(self):
        ThreadedTCPSocketTest.clientSetUp(self)
        self.cli.connect((HOST, self.port))
        self.serv_conn = self.cli

    def clientTearDown(self):
        self.serv_conn.close()
        self.serv_conn = None
        ThreadedTCPSocketTest.clientTearDown(self)

class SocketPairTest(unittest.TestCase, ThreadableTest):

    def __init__(self, methodName='runTest'):
        unittest.TestCase.__init__(self, methodName=methodName)
        ThreadableTest.__init__(self)

    def setUp(self):
        self.serv, self.cli = socket.socketpair()

    def tearDown(self):
        self.serv.close()
        self.serv = None

    def clientSetUp(self):
        pass

    def clientTearDown(self):
        self.cli.close()
        self.cli = None
        ThreadableTest.clientTearDown(self)


#######################################################################
## Begin Tests

class GeneralModuleTests(unittest.TestCase):

    def test_repr(self):
        s = socket.socket(socket.AF_INET, socket.SOCK_STREAM)
        self.addCleanup(s.close)
        self.assertTrue(repr(s).startswith("<socket.socket object"))

    def test_weakref(self):
        s = socket.socket(socket.AF_INET, socket.SOCK_STREAM)
        p = proxy(s)
        self.assertEqual(p.fileno(), s.fileno())
        s.close()
        s = None
        try:
            p.fileno()
        except ReferenceError:
            pass
        else:
            self.fail('Socket proxy still exists')

    def testSocketError(self):
        # Testing socket module exceptions
        msg = "Error raising socket exception (%s)."
        with self.assertRaises(socket.error, msg=msg % 'socket.error'):
            raise socket.error
        with self.assertRaises(socket.error, msg=msg % 'socket.herror'):
            raise socket.herror
        with self.assertRaises(socket.error, msg=msg % 'socket.gaierror'):
            raise socket.gaierror

    def testSendtoErrors(self):
        # Testing that sendto doens't masks failures. See #10169.
        s = socket.socket(socket.AF_INET, socket.SOCK_DGRAM)
        self.addCleanup(s.close)
        s.bind(('', 0))
        sockname = s.getsockname()
        # 2 args
        with self.assertRaises(TypeError) as cm:
            s.sendto('\u2620', sockname)
        self.assertEqual(str(cm.exception),
                         "'str' does not support the buffer interface")
        with self.assertRaises(TypeError) as cm:
            s.sendto(5j, sockname)
        self.assertEqual(str(cm.exception),
                         "'complex' does not support the buffer interface")
        with self.assertRaises(TypeError) as cm:
            s.sendto(b'foo', None)
        self.assertIn('not NoneType',str(cm.exception))
        # 3 args
        with self.assertRaises(TypeError) as cm:
            s.sendto('\u2620', 0, sockname)
        self.assertEqual(str(cm.exception),
                         "'str' does not support the buffer interface")
        with self.assertRaises(TypeError) as cm:
            s.sendto(5j, 0, sockname)
        self.assertEqual(str(cm.exception),
                         "'complex' does not support the buffer interface")
        with self.assertRaises(TypeError) as cm:
            s.sendto(b'foo', 0, None)
        self.assertIn('not NoneType', str(cm.exception))
        with self.assertRaises(TypeError) as cm:
            s.sendto(b'foo', 'bar', sockname)
        self.assertIn('an integer is required', str(cm.exception))
        with self.assertRaises(TypeError) as cm:
            s.sendto(b'foo', None, None)
        self.assertIn('an integer is required', str(cm.exception))
        # wrong number of args
        with self.assertRaises(TypeError) as cm:
            s.sendto(b'foo')
        self.assertIn('(1 given)', str(cm.exception))
        with self.assertRaises(TypeError) as cm:
            s.sendto(b'foo', 0, sockname, 4)
        self.assertIn('(4 given)', str(cm.exception))

    def testCrucialConstants(self):
        # Testing for mission critical constants
        socket.AF_INET
        socket.SOCK_STREAM
        socket.SOCK_DGRAM
        socket.SOCK_RAW
        socket.SOCK_RDM
        socket.SOCK_SEQPACKET
        socket.SOL_SOCKET
        socket.SO_REUSEADDR

    def testHostnameRes(self):
        # Testing hostname resolution mechanisms
        hostname = socket.gethostname()
        try:
            ip = socket.gethostbyname(hostname)
        except socket.error:
            # Probably name lookup wasn't set up right; skip this test
            return
        self.assertTrue(ip.find('.') >= 0, "Error resolving host to ip.")
        try:
            hname, aliases, ipaddrs = socket.gethostbyaddr(ip)
        except socket.error:
            # Probably a similar problem as above; skip this test
            return
        all_host_names = [hostname, hname] + aliases
        fqhn = socket.getfqdn(ip)
        if not fqhn in all_host_names:
            self.fail("Error testing host resolution mechanisms. (fqdn: %s, all: %s)" % (fqhn, repr(all_host_names)))

    @unittest.skipUnless(hasattr(socket, 'sethostname'), "test needs socket.sethostname()")
    @unittest.skipUnless(hasattr(socket, 'gethostname'), "test needs socket.gethostname()")
    def test_sethostname(self):
        oldhn = socket.gethostname()
        try:
            socket.sethostname('new')
        except socket.error as e:
            if e.errno == errno.EPERM:
                self.skipTest("test should be run as root")
            else:
                raise
        try:
            # running test as root!
            self.assertEqual(socket.gethostname(), 'new')
            # Should work with bytes objects too
            socket.sethostname(b'bar')
            self.assertEqual(socket.gethostname(), 'bar')
        finally:
            socket.sethostname(oldhn)

    def testRefCountGetNameInfo(self):
        # Testing reference count for getnameinfo
        if hasattr(sys, "getrefcount"):
            try:
                # On some versions, this loses a reference
                orig = sys.getrefcount(__name__)
                socket.getnameinfo(__name__,0)
            except TypeError:
                if sys.getrefcount(__name__) != orig:
                    self.fail("socket.getnameinfo loses a reference")

    def testInterpreterCrash(self):
        # Making sure getnameinfo doesn't crash the interpreter
        try:
            # On some versions, this crashes the interpreter.
            socket.getnameinfo(('x', 0, 0, 0), 0)
        except socket.error:
            pass

    def testNtoH(self):
        # This just checks that htons etc. are their own inverse,
        # when looking at the lower 16 or 32 bits.
        sizes = {socket.htonl: 32, socket.ntohl: 32,
                 socket.htons: 16, socket.ntohs: 16}
        for func, size in sizes.items():
            mask = (1<<size) - 1
            for i in (0, 1, 0xffff, ~0xffff, 2, 0x01234567, 0x76543210):
                self.assertEqual(i & mask, func(func(i&mask)) & mask)

            swapped = func(mask)
            self.assertEqual(swapped & mask, mask)
            self.assertRaises(OverflowError, func, 1<<34)

    def testNtoHErrors(self):
        good_values = [ 1, 2, 3, 1, 2, 3 ]
        bad_values = [ -1, -2, -3, -1, -2, -3 ]
        for k in good_values:
            socket.ntohl(k)
            socket.ntohs(k)
            socket.htonl(k)
            socket.htons(k)
        for k in bad_values:
            self.assertRaises(OverflowError, socket.ntohl, k)
            self.assertRaises(OverflowError, socket.ntohs, k)
            self.assertRaises(OverflowError, socket.htonl, k)
            self.assertRaises(OverflowError, socket.htons, k)

    def testGetServBy(self):
        eq = self.assertEqual
        # Find one service that exists, then check all the related interfaces.
        # I've ordered this by protocols that have both a tcp and udp
        # protocol, at least for modern Linuxes.
        if (sys.platform.startswith('linux') or
            sys.platform.startswith('freebsd') or
            sys.platform.startswith('netbsd') or
            sys.platform == 'darwin'):
            # avoid the 'echo' service on this platform, as there is an
            # assumption breaking non-standard port/protocol entry
            services = ('daytime', 'qotd', 'domain')
        else:
            services = ('echo', 'daytime', 'domain')
        for service in services:
            try:
                port = socket.getservbyname(service, 'tcp')
                break
            except socket.error:
                pass
        else:
            raise socket.error
        # Try same call with optional protocol omitted
        port2 = socket.getservbyname(service)
        eq(port, port2)
        # Try udp, but don't barf it it doesn't exist
        try:
            udpport = socket.getservbyname(service, 'udp')
        except socket.error:
            udpport = None
        else:
            eq(udpport, port)
        # Now make sure the lookup by port returns the same service name
        eq(socket.getservbyport(port2), service)
        eq(socket.getservbyport(port, 'tcp'), service)
        if udpport is not None:
            eq(socket.getservbyport(udpport, 'udp'), service)
        # Make sure getservbyport does not accept out of range ports.
        self.assertRaises(OverflowError, socket.getservbyport, -1)
        self.assertRaises(OverflowError, socket.getservbyport, 65536)

    def testDefaultTimeout(self):
        # Testing default timeout
        # The default timeout should initially be None
        self.assertEqual(socket.getdefaulttimeout(), None)
        s = socket.socket()
        self.assertEqual(s.gettimeout(), None)
        s.close()

        # Set the default timeout to 10, and see if it propagates
        socket.setdefaulttimeout(10)
        self.assertEqual(socket.getdefaulttimeout(), 10)
        s = socket.socket()
        self.assertEqual(s.gettimeout(), 10)
        s.close()

        # Reset the default timeout to None, and see if it propagates
        socket.setdefaulttimeout(None)
        self.assertEqual(socket.getdefaulttimeout(), None)
        s = socket.socket()
        self.assertEqual(s.gettimeout(), None)
        s.close()

        # Check that setting it to an invalid value raises ValueError
        self.assertRaises(ValueError, socket.setdefaulttimeout, -1)

        # Check that setting it to an invalid type raises TypeError
        self.assertRaises(TypeError, socket.setdefaulttimeout, "spam")

    def testIPv4_inet_aton_fourbytes(self):
        if not hasattr(socket, 'inet_aton'):
            return  # No inet_aton, nothing to check
        # Test that issue1008086 and issue767150 are fixed.
        # It must return 4 bytes.
        self.assertEqual(b'\x00'*4, socket.inet_aton('0.0.0.0'))
        self.assertEqual(b'\xff'*4, socket.inet_aton('255.255.255.255'))

    def testIPv4toString(self):
        if not hasattr(socket, 'inet_pton'):
            return # No inet_pton() on this platform
        from socket import inet_aton as f, inet_pton, AF_INET
        g = lambda a: inet_pton(AF_INET, a)

        self.assertEqual(b'\x00\x00\x00\x00', f('0.0.0.0'))
        self.assertEqual(b'\xff\x00\xff\x00', f('255.0.255.0'))
        self.assertEqual(b'\xaa\xaa\xaa\xaa', f('170.170.170.170'))
        self.assertEqual(b'\x01\x02\x03\x04', f('1.2.3.4'))
        self.assertEqual(b'\xff\xff\xff\xff', f('255.255.255.255'))

        self.assertEqual(b'\x00\x00\x00\x00', g('0.0.0.0'))
        self.assertEqual(b'\xff\x00\xff\x00', g('255.0.255.0'))
        self.assertEqual(b'\xaa\xaa\xaa\xaa', g('170.170.170.170'))
        self.assertEqual(b'\xff\xff\xff\xff', g('255.255.255.255'))

    def testIPv6toString(self):
        if not hasattr(socket, 'inet_pton'):
            return # No inet_pton() on this platform
        try:
            from socket import inet_pton, AF_INET6, has_ipv6
            if not has_ipv6:
                return
        except ImportError:
            return
        f = lambda a: inet_pton(AF_INET6, a)

        self.assertEqual(b'\x00' * 16, f('::'))
        self.assertEqual(b'\x00' * 16, f('0::0'))
        self.assertEqual(b'\x00\x01' + b'\x00' * 14, f('1::'))
        self.assertEqual(
            b'\x45\xef\x76\xcb\x00\x1a\x56\xef\xaf\xeb\x0b\xac\x19\x24\xae\xae',
            f('45ef:76cb:1a:56ef:afeb:bac:1924:aeae')
        )

    def testStringToIPv4(self):
        if not hasattr(socket, 'inet_ntop'):
            return # No inet_ntop() on this platform
        from socket import inet_ntoa as f, inet_ntop, AF_INET
        g = lambda a: inet_ntop(AF_INET, a)

        self.assertEqual('1.0.1.0', f(b'\x01\x00\x01\x00'))
        self.assertEqual('170.85.170.85', f(b'\xaa\x55\xaa\x55'))
        self.assertEqual('255.255.255.255', f(b'\xff\xff\xff\xff'))
        self.assertEqual('1.2.3.4', f(b'\x01\x02\x03\x04'))

        self.assertEqual('1.0.1.0', g(b'\x01\x00\x01\x00'))
        self.assertEqual('170.85.170.85', g(b'\xaa\x55\xaa\x55'))
        self.assertEqual('255.255.255.255', g(b'\xff\xff\xff\xff'))

    def testStringToIPv6(self):
        if not hasattr(socket, 'inet_ntop'):
            return # No inet_ntop() on this platform
        try:
            from socket import inet_ntop, AF_INET6, has_ipv6
            if not has_ipv6:
                return
        except ImportError:
            return
        f = lambda a: inet_ntop(AF_INET6, a)

        self.assertEqual('::', f(b'\x00' * 16))
        self.assertEqual('::1', f(b'\x00' * 15 + b'\x01'))
        self.assertEqual(
            'aef:b01:506:1001:ffff:9997:55:170',
            f(b'\x0a\xef\x0b\x01\x05\x06\x10\x01\xff\xff\x99\x97\x00\x55\x01\x70')
        )

    # XXX The following don't test module-level functionality...

    def _get_unused_port(self, bind_address='0.0.0.0'):
        """Use a temporary socket to elicit an unused ephemeral port.

        Args:
            bind_address: Hostname or IP address to search for a port on.

        Returns: A most likely to be unused port.
        """
        tempsock = socket.socket()
        tempsock.bind((bind_address, 0))
        host, port = tempsock.getsockname()
        tempsock.close()
        return port

    def testSockName(self):
        # Testing getsockname()
        port = self._get_unused_port()
        sock = socket.socket(socket.AF_INET, socket.SOCK_STREAM)
        self.addCleanup(sock.close)
        sock.bind(("0.0.0.0", port))
        name = sock.getsockname()
        # XXX(nnorwitz): http://tinyurl.com/os5jz seems to indicate
        # it reasonable to get the host's addr in addition to 0.0.0.0.
        # At least for eCos.  This is required for the S/390 to pass.
        try:
            my_ip_addr = socket.gethostbyname(socket.gethostname())
        except socket.error:
            # Probably name lookup wasn't set up right; skip this test
            return
        self.assertIn(name[0], ("0.0.0.0", my_ip_addr), '%s invalid' % name[0])
        self.assertEqual(name[1], port)

    def testGetSockOpt(self):
        # Testing getsockopt()
        # We know a socket should start without reuse==0
        sock = socket.socket(socket.AF_INET, socket.SOCK_STREAM)
        self.addCleanup(sock.close)
        reuse = sock.getsockopt(socket.SOL_SOCKET, socket.SO_REUSEADDR)
        self.assertFalse(reuse != 0, "initial mode is reuse")

    def testSetSockOpt(self):
        # Testing setsockopt()
        sock = socket.socket(socket.AF_INET, socket.SOCK_STREAM)
        self.addCleanup(sock.close)
        sock.setsockopt(socket.SOL_SOCKET, socket.SO_REUSEADDR, 1)
        reuse = sock.getsockopt(socket.SOL_SOCKET, socket.SO_REUSEADDR)
        self.assertFalse(reuse == 0, "failed to set reuse mode")

    def testSendAfterClose(self):
        # testing send() after close() with timeout
        sock = socket.socket(socket.AF_INET, socket.SOCK_STREAM)
        sock.settimeout(1)
        sock.close()
        self.assertRaises(socket.error, sock.send, b"spam")

    def testNewAttributes(self):
        # testing .family, .type and .protocol
        sock = socket.socket(socket.AF_INET, socket.SOCK_STREAM)
        self.assertEqual(sock.family, socket.AF_INET)
        self.assertEqual(sock.type, socket.SOCK_STREAM)
        self.assertEqual(sock.proto, 0)
        sock.close()

    def test_getsockaddrarg(self):
        host = '0.0.0.0'
        port = self._get_unused_port(bind_address=host)
        big_port = port + 65536
        neg_port = port - 65536
        sock = socket.socket()
        try:
            self.assertRaises(OverflowError, sock.bind, (host, big_port))
            self.assertRaises(OverflowError, sock.bind, (host, neg_port))
            sock.bind((host, port))
        finally:
            sock.close()

    @unittest.skipUnless(os.name == "nt", "Windows specific")
    def test_sock_ioctl(self):
        self.assertTrue(hasattr(socket.socket, 'ioctl'))
        self.assertTrue(hasattr(socket, 'SIO_RCVALL'))
        self.assertTrue(hasattr(socket, 'RCVALL_ON'))
        self.assertTrue(hasattr(socket, 'RCVALL_OFF'))
        self.assertTrue(hasattr(socket, 'SIO_KEEPALIVE_VALS'))
        s = socket.socket()
        self.addCleanup(s.close)
        self.assertRaises(ValueError, s.ioctl, -1, None)
        s.ioctl(socket.SIO_KEEPALIVE_VALS, (1, 100, 100))

    def testGetaddrinfo(self):
        try:
            socket.getaddrinfo('localhost', 80)
        except socket.gaierror as err:
            if err.errno == socket.EAI_SERVICE:
                # see http://bugs.python.org/issue1282647
                self.skipTest("buggy libc version")
            raise
        # len of every sequence is supposed to be == 5
        for info in socket.getaddrinfo(HOST, None):
            self.assertEqual(len(info), 5)
        # host can be a domain name, a string representation of an
        # IPv4/v6 address or None
        socket.getaddrinfo('localhost', 80)
        socket.getaddrinfo('127.0.0.1', 80)
        socket.getaddrinfo(None, 80)
        if support.IPV6_ENABLED:
            socket.getaddrinfo('::1', 80)
        # port can be a string service name such as "http", a numeric
        # port number or None
        socket.getaddrinfo(HOST, "http")
        socket.getaddrinfo(HOST, 80)
        socket.getaddrinfo(HOST, None)
        # test family and socktype filters
        infos = socket.getaddrinfo(HOST, None, socket.AF_INET)
        for family, _, _, _, _ in infos:
            self.assertEqual(family, socket.AF_INET)
        infos = socket.getaddrinfo(HOST, None, 0, socket.SOCK_STREAM)
        for _, socktype, _, _, _ in infos:
            self.assertEqual(socktype, socket.SOCK_STREAM)
        # test proto and flags arguments
        socket.getaddrinfo(HOST, None, 0, 0, socket.SOL_TCP)
        socket.getaddrinfo(HOST, None, 0, 0, 0, socket.AI_PASSIVE)
        # a server willing to support both IPv4 and IPv6 will
        # usually do this
        socket.getaddrinfo(None, 0, socket.AF_UNSPEC, socket.SOCK_STREAM, 0,
                           socket.AI_PASSIVE)
        # test keyword arguments
        a = socket.getaddrinfo(HOST, None)
        b = socket.getaddrinfo(host=HOST, port=None)
        self.assertEqual(a, b)
        a = socket.getaddrinfo(HOST, None, socket.AF_INET)
        b = socket.getaddrinfo(HOST, None, family=socket.AF_INET)
        self.assertEqual(a, b)
        a = socket.getaddrinfo(HOST, None, 0, socket.SOCK_STREAM)
        b = socket.getaddrinfo(HOST, None, type=socket.SOCK_STREAM)
        self.assertEqual(a, b)
        a = socket.getaddrinfo(HOST, None, 0, 0, socket.SOL_TCP)
        b = socket.getaddrinfo(HOST, None, proto=socket.SOL_TCP)
        self.assertEqual(a, b)
        a = socket.getaddrinfo(HOST, None, 0, 0, 0, socket.AI_PASSIVE)
        b = socket.getaddrinfo(HOST, None, flags=socket.AI_PASSIVE)
        self.assertEqual(a, b)
        a = socket.getaddrinfo(None, 0, socket.AF_UNSPEC, socket.SOCK_STREAM, 0,
                               socket.AI_PASSIVE)
        b = socket.getaddrinfo(host=None, port=0, family=socket.AF_UNSPEC,
                               type=socket.SOCK_STREAM, proto=0,
                               flags=socket.AI_PASSIVE)
        self.assertEqual(a, b)
        # Issue #6697.
        self.assertRaises(UnicodeEncodeError, socket.getaddrinfo, 'localhost', '\uD800')

    def test_getnameinfo(self):
        # only IP addresses are allowed
        self.assertRaises(socket.error, socket.getnameinfo, ('mail.python.org',0), 0)

    @unittest.skipUnless(support.is_resource_enabled('network'),
                         'network is not enabled')
    def test_idna(self):
        support.requires('network')
        # these should all be successful
        socket.gethostbyname('испытание.python.org')
        socket.gethostbyname_ex('испытание.python.org')
        socket.getaddrinfo('испытание.python.org',0,socket.AF_UNSPEC,socket.SOCK_STREAM)
        # this may not work if the forward lookup choses the IPv6 address, as that doesn't
        # have a reverse entry yet
        # socket.gethostbyaddr('испытание.python.org')

    def check_sendall_interrupted(self, with_timeout):
        # socketpair() is not stricly required, but it makes things easier.
        if not hasattr(signal, 'alarm') or not hasattr(socket, 'socketpair'):
            self.skipTest("signal.alarm and socket.socketpair required for this test")
        # Our signal handlers clobber the C errno by calling a math function
        # with an invalid domain value.
        def ok_handler(*args):
            self.assertRaises(ValueError, math.acosh, 0)
        def raising_handler(*args):
            self.assertRaises(ValueError, math.acosh, 0)
            1 // 0
        c, s = socket.socketpair()
        old_alarm = signal.signal(signal.SIGALRM, raising_handler)
        try:
            if with_timeout:
                # Just above the one second minimum for signal.alarm
                c.settimeout(1.5)
            with self.assertRaises(ZeroDivisionError):
                signal.alarm(1)
                c.sendall(b"x" * (1024**2))
            if with_timeout:
                signal.signal(signal.SIGALRM, ok_handler)
                signal.alarm(1)
                self.assertRaises(socket.timeout, c.sendall, b"x" * (1024**2))
        finally:
            signal.signal(signal.SIGALRM, old_alarm)
            c.close()
            s.close()

    def test_sendall_interrupted(self):
        self.check_sendall_interrupted(False)

    def test_sendall_interrupted_with_timeout(self):
        self.check_sendall_interrupted(True)

    def test_dealloc_warn(self):
        sock = socket.socket(socket.AF_INET, socket.SOCK_STREAM)
        r = repr(sock)
        with self.assertWarns(ResourceWarning) as cm:
            sock = None
            support.gc_collect()
        self.assertIn(r, str(cm.warning.args[0]))
        # An open socket file object gets dereferenced after the socket
        sock = socket.socket(socket.AF_INET, socket.SOCK_STREAM)
        f = sock.makefile('rb')
        r = repr(sock)
        sock = None
        support.gc_collect()
        with self.assertWarns(ResourceWarning):
            f = None
            support.gc_collect()

    def test_name_closed_socketio(self):
        with socket.socket(socket.AF_INET, socket.SOCK_STREAM) as sock:
            fp = sock.makefile("rb")
            fp.close()
            self.assertEqual(repr(fp), "<_io.BufferedReader name=-1>")

<<<<<<< HEAD
    def test_pickle(self):
        sock = socket.socket()
        with sock:
            for protocol in range(pickle.HIGHEST_PROTOCOL + 1):
                self.assertRaises(TypeError, pickle.dumps, sock, protocol)
=======
    def testListenBacklog0(self):
        srv = socket.socket(socket.AF_INET, socket.SOCK_STREAM)
        srv.bind((HOST, 0))
        # backlog = 0
        srv.listen(0)
        srv.close()
>>>>>>> 1be815aa


@unittest.skipUnless(thread, 'Threading required for this test.')
class BasicTCPTest(SocketConnectedTest):

    def __init__(self, methodName='runTest'):
        SocketConnectedTest.__init__(self, methodName=methodName)

    def testRecv(self):
        # Testing large receive over TCP
        msg = self.cli_conn.recv(1024)
        self.assertEqual(msg, MSG)

    def _testRecv(self):
        self.serv_conn.send(MSG)

    def testOverFlowRecv(self):
        # Testing receive in chunks over TCP
        seg1 = self.cli_conn.recv(len(MSG) - 3)
        seg2 = self.cli_conn.recv(1024)
        msg = seg1 + seg2
        self.assertEqual(msg, MSG)

    def _testOverFlowRecv(self):
        self.serv_conn.send(MSG)

    def testRecvFrom(self):
        # Testing large recvfrom() over TCP
        msg, addr = self.cli_conn.recvfrom(1024)
        self.assertEqual(msg, MSG)

    def _testRecvFrom(self):
        self.serv_conn.send(MSG)

    def testOverFlowRecvFrom(self):
        # Testing recvfrom() in chunks over TCP
        seg1, addr = self.cli_conn.recvfrom(len(MSG)-3)
        seg2, addr = self.cli_conn.recvfrom(1024)
        msg = seg1 + seg2
        self.assertEqual(msg, MSG)

    def _testOverFlowRecvFrom(self):
        self.serv_conn.send(MSG)

    def testSendAll(self):
        # Testing sendall() with a 2048 byte string over TCP
        msg = b''
        while 1:
            read = self.cli_conn.recv(1024)
            if not read:
                break
            msg += read
        self.assertEqual(msg, b'f' * 2048)

    def _testSendAll(self):
        big_chunk = b'f' * 2048
        self.serv_conn.sendall(big_chunk)

    def testFromFd(self):
        # Testing fromfd()
        fd = self.cli_conn.fileno()
        sock = socket.fromfd(fd, socket.AF_INET, socket.SOCK_STREAM)
        self.addCleanup(sock.close)
        self.assertIsInstance(sock, socket.socket)
        msg = sock.recv(1024)
        self.assertEqual(msg, MSG)

    def _testFromFd(self):
        self.serv_conn.send(MSG)

    def testDup(self):
        # Testing dup()
        sock = self.cli_conn.dup()
        self.addCleanup(sock.close)
        msg = sock.recv(1024)
        self.assertEqual(msg, MSG)

    def _testDup(self):
        self.serv_conn.send(MSG)

    def testShutdown(self):
        # Testing shutdown()
        msg = self.cli_conn.recv(1024)
        self.assertEqual(msg, MSG)
        # wait for _testShutdown to finish: on OS X, when the server
        # closes the connection the client also becomes disconnected,
        # and the client's shutdown call will fail. (Issue #4397.)
        self.done.wait()

    def _testShutdown(self):
        self.serv_conn.send(MSG)
        self.serv_conn.shutdown(2)

    def testDetach(self):
        # Testing detach()
        fileno = self.cli_conn.fileno()
        f = self.cli_conn.detach()
        self.assertEqual(f, fileno)
        # cli_conn cannot be used anymore...
        self.assertRaises(socket.error, self.cli_conn.recv, 1024)
        self.cli_conn.close()
        # ...but we can create another socket using the (still open)
        # file descriptor
        sock = socket.socket(socket.AF_INET, socket.SOCK_STREAM, fileno=f)
        self.addCleanup(sock.close)
        msg = sock.recv(1024)
        self.assertEqual(msg, MSG)

    def _testDetach(self):
        self.serv_conn.send(MSG)

@unittest.skipUnless(thread, 'Threading required for this test.')
class BasicUDPTest(ThreadedUDPSocketTest):

    def __init__(self, methodName='runTest'):
        ThreadedUDPSocketTest.__init__(self, methodName=methodName)

    def testSendtoAndRecv(self):
        # Testing sendto() and Recv() over UDP
        msg = self.serv.recv(len(MSG))
        self.assertEqual(msg, MSG)

    def _testSendtoAndRecv(self):
        self.cli.sendto(MSG, 0, (HOST, self.port))

    def testRecvFrom(self):
        # Testing recvfrom() over UDP
        msg, addr = self.serv.recvfrom(len(MSG))
        self.assertEqual(msg, MSG)

    def _testRecvFrom(self):
        self.cli.sendto(MSG, 0, (HOST, self.port))

    def testRecvFromNegative(self):
        # Negative lengths passed to recvfrom should give ValueError.
        self.assertRaises(ValueError, self.serv.recvfrom, -1)

    def _testRecvFromNegative(self):
        self.cli.sendto(MSG, 0, (HOST, self.port))

@unittest.skipUnless(thread, 'Threading required for this test.')
class TCPCloserTest(ThreadedTCPSocketTest):

    def testClose(self):
        conn, addr = self.serv.accept()
        conn.close()

        sd = self.cli
        read, write, err = select.select([sd], [], [], 1.0)
        self.assertEqual(read, [sd])
        self.assertEqual(sd.recv(1), b'')

        # Calling close() many times should be safe.
        conn.close()
        conn.close()

    def _testClose(self):
        self.cli.connect((HOST, self.port))
        time.sleep(1.0)

@unittest.skipUnless(thread, 'Threading required for this test.')
class BasicSocketPairTest(SocketPairTest):

    def __init__(self, methodName='runTest'):
        SocketPairTest.__init__(self, methodName=methodName)

    def _check_defaults(self, sock):
        self.assertIsInstance(sock, socket.socket)
        if hasattr(socket, 'AF_UNIX'):
            self.assertEqual(sock.family, socket.AF_UNIX)
        else:
            self.assertEqual(sock.family, socket.AF_INET)
        self.assertEqual(sock.type, socket.SOCK_STREAM)
        self.assertEqual(sock.proto, 0)

    def _testDefaults(self):
        self._check_defaults(self.cli)

    def testDefaults(self):
        self._check_defaults(self.serv)

    def testRecv(self):
        msg = self.serv.recv(1024)
        self.assertEqual(msg, MSG)

    def _testRecv(self):
        self.cli.send(MSG)

    def testSend(self):
        self.serv.send(MSG)

    def _testSend(self):
        msg = self.cli.recv(1024)
        self.assertEqual(msg, MSG)

@unittest.skipUnless(thread, 'Threading required for this test.')
class NonBlockingTCPTests(ThreadedTCPSocketTest):

    def __init__(self, methodName='runTest'):
        ThreadedTCPSocketTest.__init__(self, methodName=methodName)

    def testSetBlocking(self):
        # Testing whether set blocking works
        self.serv.setblocking(0)
        start = time.time()
        try:
            self.serv.accept()
        except socket.error:
            pass
        end = time.time()
        self.assertTrue((end - start) < 1.0, "Error setting non-blocking mode.")

    def _testSetBlocking(self):
        pass

    if hasattr(socket, "SOCK_NONBLOCK"):
        def testInitNonBlocking(self):
            v = linux_version()
            if v < (2, 6, 28):
                self.skipTest("Linux kernel 2.6.28 or higher required, not %s"
                              % ".".join(map(str, v)))
            # reinit server socket
            self.serv.close()
            self.serv = socket.socket(socket.AF_INET, socket.SOCK_STREAM |
                                                      socket.SOCK_NONBLOCK)
            self.port = support.bind_port(self.serv)
            self.serv.listen(1)
            # actual testing
            start = time.time()
            try:
                self.serv.accept()
            except socket.error:
                pass
            end = time.time()
            self.assertTrue((end - start) < 1.0, "Error creating with non-blocking mode.")

        def _testInitNonBlocking(self):
            pass

    def testInheritFlags(self):
        # Issue #7995: when calling accept() on a listening socket with a
        # timeout, the resulting socket should not be non-blocking.
        self.serv.settimeout(10)
        try:
            conn, addr = self.serv.accept()
            message = conn.recv(len(MSG))
        finally:
            conn.close()
            self.serv.settimeout(None)

    def _testInheritFlags(self):
        time.sleep(0.1)
        self.cli.connect((HOST, self.port))
        time.sleep(0.5)
        self.cli.send(MSG)

    def testAccept(self):
        # Testing non-blocking accept
        self.serv.setblocking(0)
        try:
            conn, addr = self.serv.accept()
        except socket.error:
            pass
        else:
            self.fail("Error trying to do non-blocking accept.")
        read, write, err = select.select([self.serv], [], [])
        if self.serv in read:
            conn, addr = self.serv.accept()
            conn.close()
        else:
            self.fail("Error trying to do accept after select.")

    def _testAccept(self):
        time.sleep(0.1)
        self.cli.connect((HOST, self.port))

    def testConnect(self):
        # Testing non-blocking connect
        conn, addr = self.serv.accept()
        conn.close()

    def _testConnect(self):
        self.cli.settimeout(10)
        self.cli.connect((HOST, self.port))

    def testRecv(self):
        # Testing non-blocking recv
        conn, addr = self.serv.accept()
        conn.setblocking(0)
        try:
            msg = conn.recv(len(MSG))
        except socket.error:
            pass
        else:
            self.fail("Error trying to do non-blocking recv.")
        read, write, err = select.select([conn], [], [])
        if conn in read:
            msg = conn.recv(len(MSG))
            conn.close()
            self.assertEqual(msg, MSG)
        else:
            self.fail("Error during select call to non-blocking socket.")

    def _testRecv(self):
        self.cli.connect((HOST, self.port))
        time.sleep(0.1)
        self.cli.send(MSG)

@unittest.skipUnless(thread, 'Threading required for this test.')
class FileObjectClassTestCase(SocketConnectedTest):
    """Unit tests for the object returned by socket.makefile()

    self.read_file is the io object returned by makefile() on
    the client connection.  You can read from this file to
    get output from the server.

    self.write_file is the io object returned by makefile() on the
    server connection.  You can write to this file to send output
    to the client.
    """

    bufsize = -1 # Use default buffer size
    encoding = 'utf-8'
    errors = 'strict'
    newline = None

    read_mode = 'rb'
    read_msg = MSG
    write_mode = 'wb'
    write_msg = MSG

    def __init__(self, methodName='runTest'):
        SocketConnectedTest.__init__(self, methodName=methodName)

    def setUp(self):
        self.evt1, self.evt2, self.serv_finished, self.cli_finished = [
            threading.Event() for i in range(4)]
        SocketConnectedTest.setUp(self)
        self.read_file = self.cli_conn.makefile(
            self.read_mode, self.bufsize,
            encoding = self.encoding,
            errors = self.errors,
            newline = self.newline)

    def tearDown(self):
        self.serv_finished.set()
        self.read_file.close()
        self.assertTrue(self.read_file.closed)
        self.read_file = None
        SocketConnectedTest.tearDown(self)

    def clientSetUp(self):
        SocketConnectedTest.clientSetUp(self)
        self.write_file = self.serv_conn.makefile(
            self.write_mode, self.bufsize,
            encoding = self.encoding,
            errors = self.errors,
            newline = self.newline)

    def clientTearDown(self):
        self.cli_finished.set()
        self.write_file.close()
        self.assertTrue(self.write_file.closed)
        self.write_file = None
        SocketConnectedTest.clientTearDown(self)

    def testReadAfterTimeout(self):
        # Issue #7322: A file object must disallow further reads
        # after a timeout has occurred.
        self.cli_conn.settimeout(1)
        self.read_file.read(3)
        # First read raises a timeout
        self.assertRaises(socket.timeout, self.read_file.read, 1)
        # Second read is disallowed
        with self.assertRaises(IOError) as ctx:
            self.read_file.read(1)
        self.assertIn("cannot read from timed out object", str(ctx.exception))

    def _testReadAfterTimeout(self):
        self.write_file.write(self.write_msg[0:3])
        self.write_file.flush()
        self.serv_finished.wait()

    def testSmallRead(self):
        # Performing small file read test
        first_seg = self.read_file.read(len(self.read_msg)-3)
        second_seg = self.read_file.read(3)
        msg = first_seg + second_seg
        self.assertEqual(msg, self.read_msg)

    def _testSmallRead(self):
        self.write_file.write(self.write_msg)
        self.write_file.flush()

    def testFullRead(self):
        # read until EOF
        msg = self.read_file.read()
        self.assertEqual(msg, self.read_msg)

    def _testFullRead(self):
        self.write_file.write(self.write_msg)
        self.write_file.close()

    def testUnbufferedRead(self):
        # Performing unbuffered file read test
        buf = type(self.read_msg)()
        while 1:
            char = self.read_file.read(1)
            if not char:
                break
            buf += char
        self.assertEqual(buf, self.read_msg)

    def _testUnbufferedRead(self):
        self.write_file.write(self.write_msg)
        self.write_file.flush()

    def testReadline(self):
        # Performing file readline test
        line = self.read_file.readline()
        self.assertEqual(line, self.read_msg)

    def _testReadline(self):
        self.write_file.write(self.write_msg)
        self.write_file.flush()

    def testCloseAfterMakefile(self):
        # The file returned by makefile should keep the socket open.
        self.cli_conn.close()
        # read until EOF
        msg = self.read_file.read()
        self.assertEqual(msg, self.read_msg)

    def _testCloseAfterMakefile(self):
        self.write_file.write(self.write_msg)
        self.write_file.flush()

    def testMakefileAfterMakefileClose(self):
        self.read_file.close()
        msg = self.cli_conn.recv(len(MSG))
        if isinstance(self.read_msg, str):
            msg = msg.decode()
        self.assertEqual(msg, self.read_msg)

    def _testMakefileAfterMakefileClose(self):
        self.write_file.write(self.write_msg)
        self.write_file.flush()

    def testClosedAttr(self):
        self.assertTrue(not self.read_file.closed)

    def _testClosedAttr(self):
        self.assertTrue(not self.write_file.closed)

    def testAttributes(self):
        self.assertEqual(self.read_file.mode, self.read_mode)
        self.assertEqual(self.read_file.name, self.cli_conn.fileno())

    def _testAttributes(self):
        self.assertEqual(self.write_file.mode, self.write_mode)
        self.assertEqual(self.write_file.name, self.serv_conn.fileno())

    def testRealClose(self):
        self.read_file.close()
        self.assertRaises(ValueError, self.read_file.fileno)
        self.cli_conn.close()
        self.assertRaises(socket.error, self.cli_conn.getsockname)

    def _testRealClose(self):
        pass


class FileObjectInterruptedTestCase(unittest.TestCase):
    """Test that the file object correctly handles EINTR internally."""

    class MockSocket(object):
        def __init__(self, recv_funcs=()):
            # A generator that returns callables that we'll call for each
            # call to recv().
            self._recv_step = iter(recv_funcs)

        def recv_into(self, buffer):
            data = next(self._recv_step)()
            assert len(buffer) >= len(data)
            buffer[:len(data)] = data
            return len(data)

        def _decref_socketios(self):
            pass

        def _textiowrap_for_test(self, buffering=-1):
            raw = socket.SocketIO(self, "r")
            if buffering < 0:
                buffering = io.DEFAULT_BUFFER_SIZE
            if buffering == 0:
                return raw
            buffer = io.BufferedReader(raw, buffering)
            text = io.TextIOWrapper(buffer, None, None)
            text.mode = "rb"
            return text

    @staticmethod
    def _raise_eintr():
        raise socket.error(errno.EINTR)

    def _textiowrap_mock_socket(self, mock, buffering=-1):
        raw = socket.SocketIO(mock, "r")
        if buffering < 0:
            buffering = io.DEFAULT_BUFFER_SIZE
        if buffering == 0:
            return raw
        buffer = io.BufferedReader(raw, buffering)
        text = io.TextIOWrapper(buffer, None, None)
        text.mode = "rb"
        return text

    def _test_readline(self, size=-1, buffering=-1):
        mock_sock = self.MockSocket(recv_funcs=[
                lambda : b"This is the first line\nAnd the sec",
                self._raise_eintr,
                lambda : b"ond line is here\n",
                lambda : b"",
                lambda : b"",  # XXX(gps): io library does an extra EOF read
            ])
        fo = mock_sock._textiowrap_for_test(buffering=buffering)
        self.assertEqual(fo.readline(size), "This is the first line\n")
        self.assertEqual(fo.readline(size), "And the second line is here\n")

    def _test_read(self, size=-1, buffering=-1):
        mock_sock = self.MockSocket(recv_funcs=[
                lambda : b"This is the first line\nAnd the sec",
                self._raise_eintr,
                lambda : b"ond line is here\n",
                lambda : b"",
                lambda : b"",  # XXX(gps): io library does an extra EOF read
            ])
        expecting = (b"This is the first line\n"
                     b"And the second line is here\n")
        fo = mock_sock._textiowrap_for_test(buffering=buffering)
        if buffering == 0:
            data = b''
        else:
            data = ''
            expecting = expecting.decode('utf-8')
        while len(data) != len(expecting):
            part = fo.read(size)
            if not part:
                break
            data += part
        self.assertEqual(data, expecting)

    def test_default(self):
        self._test_readline()
        self._test_readline(size=100)
        self._test_read()
        self._test_read(size=100)

    def test_with_1k_buffer(self):
        self._test_readline(buffering=1024)
        self._test_readline(size=100, buffering=1024)
        self._test_read(buffering=1024)
        self._test_read(size=100, buffering=1024)

    def _test_readline_no_buffer(self, size=-1):
        mock_sock = self.MockSocket(recv_funcs=[
                lambda : b"a",
                lambda : b"\n",
                lambda : b"B",
                self._raise_eintr,
                lambda : b"b",
                lambda : b"",
            ])
        fo = mock_sock._textiowrap_for_test(buffering=0)
        self.assertEqual(fo.readline(size), b"a\n")
        self.assertEqual(fo.readline(size), b"Bb")

    def test_no_buffer(self):
        self._test_readline_no_buffer()
        self._test_readline_no_buffer(size=4)
        self._test_read(buffering=0)
        self._test_read(size=100, buffering=0)


class UnbufferedFileObjectClassTestCase(FileObjectClassTestCase):

    """Repeat the tests from FileObjectClassTestCase with bufsize==0.

    In this case (and in this case only), it should be possible to
    create a file object, read a line from it, create another file
    object, read another line from it, without loss of data in the
    first file object's buffer.  Note that http.client relies on this
    when reading multiple requests from the same socket."""

    bufsize = 0 # Use unbuffered mode

    def testUnbufferedReadline(self):
        # Read a line, create a new file object, read another line with it
        line = self.read_file.readline() # first line
        self.assertEqual(line, b"A. " + self.write_msg) # first line
        self.read_file = self.cli_conn.makefile('rb', 0)
        line = self.read_file.readline() # second line
        self.assertEqual(line, b"B. " + self.write_msg) # second line

    def _testUnbufferedReadline(self):
        self.write_file.write(b"A. " + self.write_msg)
        self.write_file.write(b"B. " + self.write_msg)
        self.write_file.flush()

    def testMakefileClose(self):
        # The file returned by makefile should keep the socket open...
        self.cli_conn.close()
        msg = self.cli_conn.recv(1024)
        self.assertEqual(msg, self.read_msg)
        # ...until the file is itself closed
        self.read_file.close()
        self.assertRaises(socket.error, self.cli_conn.recv, 1024)

    def _testMakefileClose(self):
        self.write_file.write(self.write_msg)
        self.write_file.flush()

    def testMakefileCloseSocketDestroy(self):
        refcount_before = sys.getrefcount(self.cli_conn)
        self.read_file.close()
        refcount_after = sys.getrefcount(self.cli_conn)
        self.assertEqual(refcount_before - 1, refcount_after)

    def _testMakefileCloseSocketDestroy(self):
        pass

    # Non-blocking ops
    # NOTE: to set `read_file` as non-blocking, we must call
    # `cli_conn.setblocking` and vice-versa (see setUp / clientSetUp).

    def testSmallReadNonBlocking(self):
        self.cli_conn.setblocking(False)
        self.assertEqual(self.read_file.readinto(bytearray(10)), None)
        self.assertEqual(self.read_file.read(len(self.read_msg) - 3), None)
        self.evt1.set()
        self.evt2.wait(1.0)
        first_seg = self.read_file.read(len(self.read_msg) - 3)
        if first_seg is None:
            # Data not arrived (can happen under Windows), wait a bit
            time.sleep(0.5)
            first_seg = self.read_file.read(len(self.read_msg) - 3)
        buf = bytearray(10)
        n = self.read_file.readinto(buf)
        self.assertEqual(n, 3)
        msg = first_seg + buf[:n]
        self.assertEqual(msg, self.read_msg)
        self.assertEqual(self.read_file.readinto(bytearray(16)), None)
        self.assertEqual(self.read_file.read(1), None)

    def _testSmallReadNonBlocking(self):
        self.evt1.wait(1.0)
        self.write_file.write(self.write_msg)
        self.write_file.flush()
        self.evt2.set()
        # Avoid cloding the socket before the server test has finished,
        # otherwise system recv() will return 0 instead of EWOULDBLOCK.
        self.serv_finished.wait(5.0)

    def testWriteNonBlocking(self):
        self.cli_finished.wait(5.0)
        # The client thread can't skip directly - the SkipTest exception
        # would appear as a failure.
        if self.serv_skipped:
            self.skipTest(self.serv_skipped)

    def _testWriteNonBlocking(self):
        self.serv_skipped = None
        self.serv_conn.setblocking(False)
        # Try to saturate the socket buffer pipe with repeated large writes.
        BIG = b"x" * (1024 ** 2)
        LIMIT = 10
        # The first write() succeeds since a chunk of data can be buffered
        n = self.write_file.write(BIG)
        self.assertGreater(n, 0)
        for i in range(LIMIT):
            n = self.write_file.write(BIG)
            if n is None:
                # Succeeded
                break
            self.assertGreater(n, 0)
        else:
            # Let us know that this test didn't manage to establish
            # the expected conditions. This is not a failure in itself but,
            # if it happens repeatedly, the test should be fixed.
            self.serv_skipped = "failed to saturate the socket buffer"


class LineBufferedFileObjectClassTestCase(FileObjectClassTestCase):

    bufsize = 1 # Default-buffered for reading; line-buffered for writing


class SmallBufferedFileObjectClassTestCase(FileObjectClassTestCase):

    bufsize = 2 # Exercise the buffering code


class UnicodeReadFileObjectClassTestCase(FileObjectClassTestCase):
    """Tests for socket.makefile() in text mode (rather than binary)"""

    read_mode = 'r'
    read_msg = MSG.decode('utf-8')
    write_mode = 'wb'
    write_msg = MSG
    newline = ''


class UnicodeWriteFileObjectClassTestCase(FileObjectClassTestCase):
    """Tests for socket.makefile() in text mode (rather than binary)"""

    read_mode = 'rb'
    read_msg = MSG
    write_mode = 'w'
    write_msg = MSG.decode('utf-8')
    newline = ''


class UnicodeReadWriteFileObjectClassTestCase(FileObjectClassTestCase):
    """Tests for socket.makefile() in text mode (rather than binary)"""

    read_mode = 'r'
    read_msg = MSG.decode('utf-8')
    write_mode = 'w'
    write_msg = MSG.decode('utf-8')
    newline = ''


class NetworkConnectionTest(object):
    """Prove network connection."""

    def clientSetUp(self):
        # We're inherited below by BasicTCPTest2, which also inherits
        # BasicTCPTest, which defines self.port referenced below.
        self.cli = socket.create_connection((HOST, self.port))
        self.serv_conn = self.cli

class BasicTCPTest2(NetworkConnectionTest, BasicTCPTest):
    """Tests that NetworkConnection does not break existing TCP functionality.
    """

class NetworkConnectionNoServer(unittest.TestCase):

    class MockSocket(socket.socket):
        def connect(self, *args):
            raise socket.timeout('timed out')

    @contextlib.contextmanager
    def mocked_socket_module(self):
        """Return a socket which times out on connect"""
        old_socket = socket.socket
        socket.socket = self.MockSocket
        try:
            yield
        finally:
            socket.socket = old_socket

    def test_connect(self):
        port = support.find_unused_port()
        cli = socket.socket(socket.AF_INET, socket.SOCK_STREAM)
        self.addCleanup(cli.close)
        with self.assertRaises(socket.error) as cm:
            cli.connect((HOST, port))
        self.assertEqual(cm.exception.errno, errno.ECONNREFUSED)

    def test_create_connection(self):
        # Issue #9792: errors raised by create_connection() should have
        # a proper errno attribute.
        port = support.find_unused_port()
        with self.assertRaises(socket.error) as cm:
            socket.create_connection((HOST, port))
        self.assertEqual(cm.exception.errno, errno.ECONNREFUSED)

    def test_create_connection_timeout(self):
        # Issue #9792: create_connection() should not recast timeout errors
        # as generic socket errors.
        with self.mocked_socket_module():
            with self.assertRaises(socket.timeout):
                socket.create_connection((HOST, 1234))


@unittest.skipUnless(thread, 'Threading required for this test.')
class NetworkConnectionAttributesTest(SocketTCPTest, ThreadableTest):

    def __init__(self, methodName='runTest'):
        SocketTCPTest.__init__(self, methodName=methodName)
        ThreadableTest.__init__(self)

    def clientSetUp(self):
        self.source_port = support.find_unused_port()

    def clientTearDown(self):
        self.cli.close()
        self.cli = None
        ThreadableTest.clientTearDown(self)

    def _justAccept(self):
        conn, addr = self.serv.accept()
        conn.close()

    testFamily = _justAccept
    def _testFamily(self):
        self.cli = socket.create_connection((HOST, self.port), timeout=30)
        self.addCleanup(self.cli.close)
        self.assertEqual(self.cli.family, 2)

    testSourceAddress = _justAccept
    def _testSourceAddress(self):
        self.cli = socket.create_connection((HOST, self.port), timeout=30,
                source_address=('', self.source_port))
        self.addCleanup(self.cli.close)
        self.assertEqual(self.cli.getsockname()[1], self.source_port)
        # The port number being used is sufficient to show that the bind()
        # call happened.

    testTimeoutDefault = _justAccept
    def _testTimeoutDefault(self):
        # passing no explicit timeout uses socket's global default
        self.assertTrue(socket.getdefaulttimeout() is None)
        socket.setdefaulttimeout(42)
        try:
            self.cli = socket.create_connection((HOST, self.port))
            self.addCleanup(self.cli.close)
        finally:
            socket.setdefaulttimeout(None)
        self.assertEqual(self.cli.gettimeout(), 42)

    testTimeoutNone = _justAccept
    def _testTimeoutNone(self):
        # None timeout means the same as sock.settimeout(None)
        self.assertTrue(socket.getdefaulttimeout() is None)
        socket.setdefaulttimeout(30)
        try:
            self.cli = socket.create_connection((HOST, self.port), timeout=None)
            self.addCleanup(self.cli.close)
        finally:
            socket.setdefaulttimeout(None)
        self.assertEqual(self.cli.gettimeout(), None)

    testTimeoutValueNamed = _justAccept
    def _testTimeoutValueNamed(self):
        self.cli = socket.create_connection((HOST, self.port), timeout=30)
        self.assertEqual(self.cli.gettimeout(), 30)

    testTimeoutValueNonamed = _justAccept
    def _testTimeoutValueNonamed(self):
        self.cli = socket.create_connection((HOST, self.port), 30)
        self.addCleanup(self.cli.close)
        self.assertEqual(self.cli.gettimeout(), 30)

@unittest.skipUnless(thread, 'Threading required for this test.')
class NetworkConnectionBehaviourTest(SocketTCPTest, ThreadableTest):

    def __init__(self, methodName='runTest'):
        SocketTCPTest.__init__(self, methodName=methodName)
        ThreadableTest.__init__(self)

    def clientSetUp(self):
        pass

    def clientTearDown(self):
        self.cli.close()
        self.cli = None
        ThreadableTest.clientTearDown(self)

    def testInsideTimeout(self):
        conn, addr = self.serv.accept()
        self.addCleanup(conn.close)
        time.sleep(3)
        conn.send(b"done!")
    testOutsideTimeout = testInsideTimeout

    def _testInsideTimeout(self):
        self.cli = sock = socket.create_connection((HOST, self.port))
        data = sock.recv(5)
        self.assertEqual(data, b"done!")

    def _testOutsideTimeout(self):
        self.cli = sock = socket.create_connection((HOST, self.port), timeout=1)
        self.assertRaises(socket.timeout, lambda: sock.recv(5))


class TCPTimeoutTest(SocketTCPTest):

    def testTCPTimeout(self):
        def raise_timeout(*args, **kwargs):
            self.serv.settimeout(1.0)
            self.serv.accept()
        self.assertRaises(socket.timeout, raise_timeout,
                              "Error generating a timeout exception (TCP)")

    def testTimeoutZero(self):
        ok = False
        try:
            self.serv.settimeout(0.0)
            foo = self.serv.accept()
        except socket.timeout:
            self.fail("caught timeout instead of error (TCP)")
        except socket.error:
            ok = True
        except:
            self.fail("caught unexpected exception (TCP)")
        if not ok:
            self.fail("accept() returned success when we did not expect it")

    def testInterruptedTimeout(self):
        # XXX I don't know how to do this test on MSWindows or any other
        # plaform that doesn't support signal.alarm() or os.kill(), though
        # the bug should have existed on all platforms.
        if not hasattr(signal, "alarm"):
            return                  # can only test on *nix
        self.serv.settimeout(5.0)   # must be longer than alarm
        class Alarm(Exception):
            pass
        def alarm_handler(signal, frame):
            raise Alarm
        old_alarm = signal.signal(signal.SIGALRM, alarm_handler)
        try:
            signal.alarm(2)    # POSIX allows alarm to be up to 1 second early
            try:
                foo = self.serv.accept()
            except socket.timeout:
                self.fail("caught timeout instead of Alarm")
            except Alarm:
                pass
            except:
                self.fail("caught other exception instead of Alarm:"
                          " %s(%s):\n%s" %
                          (sys.exc_info()[:2] + (traceback.format_exc(),)))
            else:
                self.fail("nothing caught")
            finally:
                signal.alarm(0)         # shut off alarm
        except Alarm:
            self.fail("got Alarm in wrong place")
        finally:
            # no alarm can be pending.  Safe to restore old handler.
            signal.signal(signal.SIGALRM, old_alarm)

class UDPTimeoutTest(SocketTCPTest):

    def testUDPTimeout(self):
        def raise_timeout(*args, **kwargs):
            self.serv.settimeout(1.0)
            self.serv.recv(1024)
        self.assertRaises(socket.timeout, raise_timeout,
                              "Error generating a timeout exception (UDP)")

    def testTimeoutZero(self):
        ok = False
        try:
            self.serv.settimeout(0.0)
            foo = self.serv.recv(1024)
        except socket.timeout:
            self.fail("caught timeout instead of error (UDP)")
        except socket.error:
            ok = True
        except:
            self.fail("caught unexpected exception (UDP)")
        if not ok:
            self.fail("recv() returned success when we did not expect it")

class TestExceptions(unittest.TestCase):

    def testExceptionTree(self):
        self.assertTrue(issubclass(socket.error, Exception))
        self.assertTrue(issubclass(socket.herror, socket.error))
        self.assertTrue(issubclass(socket.gaierror, socket.error))
        self.assertTrue(issubclass(socket.timeout, socket.error))

class TestLinuxAbstractNamespace(unittest.TestCase):

    UNIX_PATH_MAX = 108

    def testLinuxAbstractNamespace(self):
        address = b"\x00python-test-hello\x00\xff"
        with socket.socket(socket.AF_UNIX, socket.SOCK_STREAM) as s1:
            s1.bind(address)
            s1.listen(1)
            with socket.socket(socket.AF_UNIX, socket.SOCK_STREAM) as s2:
                s2.connect(s1.getsockname())
                with s1.accept()[0] as s3:
                    self.assertEqual(s1.getsockname(), address)
                    self.assertEqual(s2.getpeername(), address)

    def testMaxName(self):
        address = b"\x00" + b"h" * (self.UNIX_PATH_MAX - 1)
        with socket.socket(socket.AF_UNIX, socket.SOCK_STREAM) as s:
            s.bind(address)
            self.assertEqual(s.getsockname(), address)

    def testNameOverflow(self):
        address = "\x00" + "h" * self.UNIX_PATH_MAX
        with socket.socket(socket.AF_UNIX, socket.SOCK_STREAM) as s:
            self.assertRaises(socket.error, s.bind, address)


@unittest.skipUnless(thread, 'Threading required for this test.')
class BufferIOTest(SocketConnectedTest):
    """
    Test the buffer versions of socket.recv() and socket.send().
    """
    def __init__(self, methodName='runTest'):
        SocketConnectedTest.__init__(self, methodName=methodName)

    def testRecvIntoArray(self):
        buf = bytearray(1024)
        nbytes = self.cli_conn.recv_into(buf)
        self.assertEqual(nbytes, len(MSG))
        msg = buf[:len(MSG)]
        self.assertEqual(msg, MSG)

    def _testRecvIntoArray(self):
        buf = bytes(MSG)
        self.serv_conn.send(buf)

    def testRecvIntoBytearray(self):
        buf = bytearray(1024)
        nbytes = self.cli_conn.recv_into(buf)
        self.assertEqual(nbytes, len(MSG))
        msg = buf[:len(MSG)]
        self.assertEqual(msg, MSG)

    _testRecvIntoBytearray = _testRecvIntoArray

    def testRecvIntoMemoryview(self):
        buf = bytearray(1024)
        nbytes = self.cli_conn.recv_into(memoryview(buf))
        self.assertEqual(nbytes, len(MSG))
        msg = buf[:len(MSG)]
        self.assertEqual(msg, MSG)

    _testRecvIntoMemoryview = _testRecvIntoArray

    def testRecvFromIntoArray(self):
        buf = bytearray(1024)
        nbytes, addr = self.cli_conn.recvfrom_into(buf)
        self.assertEqual(nbytes, len(MSG))
        msg = buf[:len(MSG)]
        self.assertEqual(msg, MSG)

    def _testRecvFromIntoArray(self):
        buf = bytes(MSG)
        self.serv_conn.send(buf)

    def testRecvFromIntoBytearray(self):
        buf = bytearray(1024)
        nbytes, addr = self.cli_conn.recvfrom_into(buf)
        self.assertEqual(nbytes, len(MSG))
        msg = buf[:len(MSG)]
        self.assertEqual(msg, MSG)

    _testRecvFromIntoBytearray = _testRecvFromIntoArray

    def testRecvFromIntoMemoryview(self):
        buf = bytearray(1024)
        nbytes, addr = self.cli_conn.recvfrom_into(memoryview(buf))
        self.assertEqual(nbytes, len(MSG))
        msg = buf[:len(MSG)]
        self.assertEqual(msg, MSG)

    _testRecvFromIntoMemoryview = _testRecvFromIntoArray


TIPC_STYPE = 2000
TIPC_LOWER = 200
TIPC_UPPER = 210

def isTipcAvailable():
    """Check if the TIPC module is loaded

    The TIPC module is not loaded automatically on Ubuntu and probably
    other Linux distros.
    """
    if not hasattr(socket, "AF_TIPC"):
        return False
    if not os.path.isfile("/proc/modules"):
        return False
    with open("/proc/modules") as f:
        for line in f:
            if line.startswith("tipc "):
                return True
    if support.verbose:
        print("TIPC module is not loaded, please 'sudo modprobe tipc'")
    return False

class TIPCTest (unittest.TestCase):
    def testRDM(self):
        srv = socket.socket(socket.AF_TIPC, socket.SOCK_RDM)
        cli = socket.socket(socket.AF_TIPC, socket.SOCK_RDM)

        srv.setsockopt(socket.SOL_SOCKET, socket.SO_REUSEADDR, 1)
        srvaddr = (socket.TIPC_ADDR_NAMESEQ, TIPC_STYPE,
                TIPC_LOWER, TIPC_UPPER)
        srv.bind(srvaddr)

        sendaddr = (socket.TIPC_ADDR_NAME, TIPC_STYPE,
                TIPC_LOWER + int((TIPC_UPPER - TIPC_LOWER) / 2), 0)
        cli.sendto(MSG, sendaddr)

        msg, recvaddr = srv.recvfrom(1024)

        self.assertEqual(cli.getsockname(), recvaddr)
        self.assertEqual(msg, MSG)


class TIPCThreadableTest (unittest.TestCase, ThreadableTest):
    def __init__(self, methodName = 'runTest'):
        unittest.TestCase.__init__(self, methodName = methodName)
        ThreadableTest.__init__(self)

    def setUp(self):
        self.srv = socket.socket(socket.AF_TIPC, socket.SOCK_STREAM)
        self.srv.setsockopt(socket.SOL_SOCKET, socket.SO_REUSEADDR, 1)
        srvaddr = (socket.TIPC_ADDR_NAMESEQ, TIPC_STYPE,
                TIPC_LOWER, TIPC_UPPER)
        self.srv.bind(srvaddr)
        self.srv.listen(5)
        self.serverExplicitReady()
        self.conn, self.connaddr = self.srv.accept()

    def clientSetUp(self):
        # The is a hittable race between serverExplicitReady() and the
        # accept() call; sleep a little while to avoid it, otherwise
        # we could get an exception
        time.sleep(0.1)
        self.cli = socket.socket(socket.AF_TIPC, socket.SOCK_STREAM)
        addr = (socket.TIPC_ADDR_NAME, TIPC_STYPE,
                TIPC_LOWER + int((TIPC_UPPER - TIPC_LOWER) / 2), 0)
        self.cli.connect(addr)
        self.cliaddr = self.cli.getsockname()

    def testStream(self):
        msg = self.conn.recv(1024)
        self.assertEqual(msg, MSG)
        self.assertEqual(self.cliaddr, self.connaddr)

    def _testStream(self):
        self.cli.send(MSG)
        self.cli.close()


@unittest.skipUnless(thread, 'Threading required for this test.')
class ContextManagersTest(ThreadedTCPSocketTest):

    def _testSocketClass(self):
        # base test
        with socket.socket() as sock:
            self.assertFalse(sock._closed)
        self.assertTrue(sock._closed)
        # close inside with block
        with socket.socket() as sock:
            sock.close()
        self.assertTrue(sock._closed)
        # exception inside with block
        with socket.socket() as sock:
            self.assertRaises(socket.error, sock.sendall, b'foo')
        self.assertTrue(sock._closed)

    def testCreateConnectionBase(self):
        conn, addr = self.serv.accept()
        self.addCleanup(conn.close)
        data = conn.recv(1024)
        conn.sendall(data)

    def _testCreateConnectionBase(self):
        address = self.serv.getsockname()
        with socket.create_connection(address) as sock:
            self.assertFalse(sock._closed)
            sock.sendall(b'foo')
            self.assertEqual(sock.recv(1024), b'foo')
        self.assertTrue(sock._closed)

    def testCreateConnectionClose(self):
        conn, addr = self.serv.accept()
        self.addCleanup(conn.close)
        data = conn.recv(1024)
        conn.sendall(data)

    def _testCreateConnectionClose(self):
        address = self.serv.getsockname()
        with socket.create_connection(address) as sock:
            sock.close()
        self.assertTrue(sock._closed)
        self.assertRaises(socket.error, sock.sendall, b'foo')


@unittest.skipUnless(hasattr(socket, "SOCK_CLOEXEC"),
                     "SOCK_CLOEXEC not defined")
@unittest.skipUnless(fcntl, "module fcntl not available")
class CloexecConstantTest(unittest.TestCase):
    def test_SOCK_CLOEXEC(self):
        v = linux_version()
        if v < (2, 6, 28):
            self.skipTest("Linux kernel 2.6.28 or higher required, not %s"
                          % ".".join(map(str, v)))
        with socket.socket(socket.AF_INET,
                           socket.SOCK_STREAM | socket.SOCK_CLOEXEC) as s:
            self.assertTrue(s.type & socket.SOCK_CLOEXEC)
            self.assertTrue(fcntl.fcntl(s, fcntl.F_GETFD) & fcntl.FD_CLOEXEC)


@unittest.skipUnless(hasattr(socket, "SOCK_NONBLOCK"),
                     "SOCK_NONBLOCK not defined")
class NonblockConstantTest(unittest.TestCase):
    def checkNonblock(self, s, nonblock=True, timeout=0.0):
        if nonblock:
            self.assertTrue(s.type & socket.SOCK_NONBLOCK)
            self.assertEqual(s.gettimeout(), timeout)
        else:
            self.assertFalse(s.type & socket.SOCK_NONBLOCK)
            self.assertEqual(s.gettimeout(), None)

    def test_SOCK_NONBLOCK(self):
        v = linux_version()
        if v < (2, 6, 28):
            self.skipTest("Linux kernel 2.6.28 or higher required, not %s"
                          % ".".join(map(str, v)))
        # a lot of it seems silly and redundant, but I wanted to test that
        # changing back and forth worked ok
        with socket.socket(socket.AF_INET,
                           socket.SOCK_STREAM | socket.SOCK_NONBLOCK) as s:
            self.checkNonblock(s)
            s.setblocking(1)
            self.checkNonblock(s, False)
            s.setblocking(0)
            self.checkNonblock(s)
            s.settimeout(None)
            self.checkNonblock(s, False)
            s.settimeout(2.0)
            self.checkNonblock(s, timeout=2.0)
            s.setblocking(1)
            self.checkNonblock(s, False)
        # defaulttimeout
        t = socket.getdefaulttimeout()
        socket.setdefaulttimeout(0.0)
        with socket.socket() as s:
            self.checkNonblock(s)
        socket.setdefaulttimeout(None)
        with socket.socket() as s:
            self.checkNonblock(s, False)
        socket.setdefaulttimeout(2.0)
        with socket.socket() as s:
            self.checkNonblock(s, timeout=2.0)
        socket.setdefaulttimeout(None)
        with socket.socket() as s:
            self.checkNonblock(s, False)
        socket.setdefaulttimeout(t)


def test_main():
    tests = [GeneralModuleTests, BasicTCPTest, TCPCloserTest, TCPTimeoutTest,
             TestExceptions, BufferIOTest, BasicTCPTest2, BasicUDPTest, UDPTimeoutTest ]

    tests.extend([
        NonBlockingTCPTests,
        FileObjectClassTestCase,
        FileObjectInterruptedTestCase,
        UnbufferedFileObjectClassTestCase,
        LineBufferedFileObjectClassTestCase,
        SmallBufferedFileObjectClassTestCase,
        UnicodeReadFileObjectClassTestCase,
        UnicodeWriteFileObjectClassTestCase,
        UnicodeReadWriteFileObjectClassTestCase,
        NetworkConnectionNoServer,
        NetworkConnectionAttributesTest,
        NetworkConnectionBehaviourTest,
        ContextManagersTest,
        CloexecConstantTest,
        NonblockConstantTest
    ])
    if hasattr(socket, "socketpair"):
        tests.append(BasicSocketPairTest)
    if sys.platform == 'linux2':
        tests.append(TestLinuxAbstractNamespace)
    if isTipcAvailable():
        tests.append(TIPCTest)
        tests.append(TIPCThreadableTest)

    thread_info = support.threading_setup()
    support.run_unittest(*tests)
    support.threading_cleanup(*thread_info)

if __name__ == "__main__":
    test_main()<|MERGE_RESOLUTION|>--- conflicted
+++ resolved
@@ -791,20 +791,18 @@
             fp.close()
             self.assertEqual(repr(fp), "<_io.BufferedReader name=-1>")
 
-<<<<<<< HEAD
     def test_pickle(self):
         sock = socket.socket()
         with sock:
             for protocol in range(pickle.HIGHEST_PROTOCOL + 1):
                 self.assertRaises(TypeError, pickle.dumps, sock, protocol)
-=======
-    def testListenBacklog0(self):
+
+    def test_listen_backlog0(self):
         srv = socket.socket(socket.AF_INET, socket.SOCK_STREAM)
         srv.bind((HOST, 0))
         # backlog = 0
         srv.listen(0)
         srv.close()
->>>>>>> 1be815aa
 
 
 @unittest.skipUnless(thread, 'Threading required for this test.')
