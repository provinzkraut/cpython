--- conflicted
+++ resolved
@@ -560,15 +560,7 @@
 {
     ZipImporter *self = (ZipImporter *)obj;
     PyObject *path, *key;
-<<<<<<< HEAD
-    FILE *fp;
-    PyObject *toc_entry, *data;
-=======
-#ifdef ALTSEP
-    _Py_IDENTIFIER(replace);
-#endif
     PyObject *toc_entry;
->>>>>>> eb43736d
     Py_ssize_t path_start, path_len, len;
 
     if (!PyArg_ParseTuple(args, "U:zipimporter.get_data", &path))
@@ -839,132 +831,6 @@
     return x;
 }
 
-<<<<<<< HEAD
-/* Return 1 if objects a and b fail a Py_EQ test for an attr. */
-static int
-compare_obj_attr_strings(PyObject *obj_a, PyObject *obj_b, char *attr_name)
-{
-    int problem = 0;
-    PyObject *attr_a = PyObject_GetAttrString(obj_a, attr_name);
-    PyObject *attr_b = PyObject_GetAttrString(obj_b, attr_name);
-    if (attr_a == NULL || attr_b == NULL)
-        problem = 1;
-    else
-        problem = (PyObject_RichCompareBool(attr_a, attr_b, Py_EQ) != 1);
-    Py_XDECREF(attr_a);
-    Py_XDECREF(attr_b);
-    return problem;
-}
-
-/*
- * Returns an open FILE * on success.
- * Returns NULL on error with the Python error context set.
- */
-static FILE *
-safely_reopen_archive(ZipImporter *self)
-{
-    FILE *fp;
-    PyObject *stat_now = NULL;
-
-    fp = fopen_rb_and_stat(self->archive, &stat_now);
-    if (!fp) {
-        PyErr_Format(ZipImportError,
-                     "zipimport: can not open file %U", self->archive);
-        Py_XDECREF(stat_now);
-        return NULL;
-    }
-
-    if (stat_now != NULL) {
-        int problem = 0;
-        PyObject *files;
-        PyObject *prev_stat = PyDict_GetItem(zip_stat_cache, self->archive);
-        /* Test stat_now vs the old cached stat on some key attributes. */
-        if (prev_stat != NULL) {
-            problem = compare_obj_attr_strings(prev_stat, stat_now,
-                                               "st_ino");
-            problem |= compare_obj_attr_strings(prev_stat, stat_now,
-                                                "st_size");
-            problem |= compare_obj_attr_strings(prev_stat, stat_now,
-                                                "st_mtime");
-        } else {
-            if (Py_VerboseFlag)
-                PySys_FormatStderr("# zipimport: no stat data for %U!\n",
-                                   self->archive);
-            problem = 1;
-        }
-
-        if (problem) {
-            if (Py_VerboseFlag)
-                PySys_FormatStderr("# zipimport: %U modified since last"
-                                   " import, rereading TOC.\n", self->archive);
-            files = read_directory(fp, self->archive);
-            if (files == NULL) {
-                Py_DECREF(stat_now);
-                fclose(fp);
-                return NULL;
-            }
-            if (PyDict_SetItem(zip_directory_cache, self->archive,
-                               files) != 0) {
-                Py_DECREF(files);
-                Py_DECREF(stat_now);
-                fclose(fp);
-                return NULL;
-            }
-            if (stat_now && PyDict_SetItem(zip_stat_cache, self->archive,
-                                           stat_now) != 0) {
-                Py_DECREF(files);
-                Py_DECREF(stat_now);
-                fclose(fp);
-                return NULL;
-            }
-            Py_XDECREF(self->files);  /* free the old value. */
-            self->files = files;
-        }
-        Py_DECREF(stat_now);
-    }  /* stat succeeded */
-
-    return fp;
-}
-
-/*
-   fopen_rb_and_stat(path, &py_stat) -> FILE *
-
-   Opens path in "rb" mode and populates the Python py_stat stat_result
-   with information about the opened file.  *py_stat may not be changed
-   if there is no fstat_function or if fstat_function fails.
-
-   Returns NULL and does nothing to *py_stat if the open failed.
-*/
-static FILE *
-fopen_rb_and_stat(PyObject *path, PyObject **py_stat_p)
-{
-    FILE *fp;
-    assert(py_stat_p != NULL);
-    assert(*py_stat_p == NULL);
-
-    fp = _Py_fopen_obj(path, "rb");
-    if (fp == NULL) {
-        if (!PyErr_Occurred())
-            PyErr_Format(ZipImportError,
-                         "zipimport: can not open file %U", path);
-        return NULL;
-    }
-
-    if (fstat_function) {
-        PyObject *stat_result = PyObject_CallFunction(fstat_function,
-                                                      "i", fileno(fp));
-        if (stat_result == NULL) {
-            PyErr_Clear();  /* We can function without it. */
-        } else {
-            *py_stat_p = stat_result;
-        }
-    }
-
-    return fp;
-}
-
-=======
->>>>>>> eb43736d
 /*
    read_directory(archive) -> files dict (new reference)
 
@@ -1007,7 +873,7 @@
     const char *charset;
     int bootstrap;
 
-    fp = _Py_fopen(archive, "rb");
+    fp = _Py_fopen_obj(archive, "rb");
     if (fp == NULL) {
         if (!PyErr_Occurred())
             PyErr_Format(ZipImportError, "can't open Zip file: %R", archive);
@@ -1139,12 +1005,8 @@
         PySys_FormatStderr("# zipimport: found %ld names in %R\n",
                            count, archive);
     return files;
-<<<<<<< HEAD
 file_error:
-=======
-fseek_error:
     fclose(fp);
->>>>>>> eb43736d
     Py_XDECREF(files);
     Py_XDECREF(nameobj);
     PyErr_Format(ZipImportError, "can't read Zip file: %R", archive);
@@ -1210,7 +1072,7 @@
         return NULL;
     }
 
-    fp = _Py_fopen(archive, "rb");
+    fp = _Py_fopen_obj(archive, "rb");
     if (!fp) {
         if (!PyErr_Occurred())
             PyErr_Format(PyExc_IOError,
@@ -1228,17 +1090,11 @@
     l = PyMarshal_ReadLongFromFile(fp);
     if (l != 0x04034B50) {
         /* Bad: Local File Header */
-<<<<<<< HEAD
         if (!PyErr_Occurred())
             PyErr_Format(ZipImportError,
                          "bad local file header in %U",
                          archive);
-=======
-        PyErr_Format(ZipImportError,
-                     "bad local file header in %U",
-                     archive);
         fclose(fp);
->>>>>>> eb43736d
         return NULL;
     }
     if (fseek(fp, file_offset + 26, 0) == -1) {
@@ -1250,6 +1106,7 @@
     l = 30 + PyMarshal_ReadShortFromFile(fp) +
         PyMarshal_ReadShortFromFile(fp);        /* local header size */
     if (PyErr_Occurred()) {
+        fclose(fp);
         return NULL;
     }
     file_offset += l;           /* Start of file data */
