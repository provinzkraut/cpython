/*

Unicode implementation based on original code by Fredrik Lundh,
modified by Marc-Andre Lemburg <mal@lemburg.com>.

Major speed upgrades to the method implementations at the Reykjavik
NeedForSpeed sprint, by Fredrik Lundh and Andrew Dalke.

Copyright (c) Corporation for National Research Initiatives.

--------------------------------------------------------------------
The original string type implementation is:

  Copyright (c) 1999 by Secret Labs AB
  Copyright (c) 1999 by Fredrik Lundh

By obtaining, using, and/or copying this software and/or its
associated documentation, you agree that you have read, understood,
and will comply with the following terms and conditions:

Permission to use, copy, modify, and distribute this software and its
associated documentation for any purpose and without fee is hereby
granted, provided that the above copyright notice appears in all
copies, and that both that copyright notice and this permission notice
appear in supporting documentation, and that the name of Secret Labs
AB or the author not be used in advertising or publicity pertaining to
distribution of the software without specific, written prior
permission.

SECRET LABS AB AND THE AUTHOR DISCLAIMS ALL WARRANTIES WITH REGARD TO
THIS SOFTWARE, INCLUDING ALL IMPLIED WARRANTIES OF MERCHANTABILITY AND
FITNESS.  IN NO EVENT SHALL SECRET LABS AB OR THE AUTHOR BE LIABLE FOR
ANY SPECIAL, INDIRECT OR CONSEQUENTIAL DAMAGES OR ANY DAMAGES
WHATSOEVER RESULTING FROM LOSS OF USE, DATA OR PROFITS, WHETHER IN AN
ACTION OF CONTRACT, NEGLIGENCE OR OTHER TORTIOUS ACTION, ARISING OUT
OF OR IN CONNECTION WITH THE USE OR PERFORMANCE OF THIS SOFTWARE.
--------------------------------------------------------------------

*/

#define PY_SSIZE_T_CLEAN
#include "Python.h"
#include "ucnhash.h"
#include "bytes_methods.h"

#ifdef MS_WINDOWS
#include <windows.h>
#endif

/* Endianness switches; defaults to little endian */

#ifdef WORDS_BIGENDIAN
# define BYTEORDER_IS_BIG_ENDIAN
#else
# define BYTEORDER_IS_LITTLE_ENDIAN
#endif

/* --- Globals ------------------------------------------------------------

   The globals are initialized by the _PyUnicode_Init() API and should
   not be used before calling that API.

*/


#ifdef __cplusplus
extern "C" {
#endif

/* Maximum code point of Unicode 6.0: 0x10ffff (1,114,111) */
#define MAX_UNICODE 0x10ffff

#ifdef Py_DEBUG
#  define _PyUnicode_CHECK(op) _PyUnicode_CheckConsistency(op, 0)
#else
#  define _PyUnicode_CHECK(op) PyUnicode_Check(op)
#endif

#define _PyUnicode_UTF8(op)                             \
    (((PyCompactUnicodeObject*)(op))->utf8)
#define PyUnicode_UTF8(op)                              \
    (assert(_PyUnicode_CHECK(op)),                      \
     assert(PyUnicode_IS_READY(op)),                    \
     PyUnicode_IS_COMPACT_ASCII(op) ?                   \
         ((char*)((PyASCIIObject*)(op) + 1)) :          \
         _PyUnicode_UTF8(op))
#define _PyUnicode_UTF8_LENGTH(op)                      \
    (((PyCompactUnicodeObject*)(op))->utf8_length)
#define PyUnicode_UTF8_LENGTH(op)                       \
    (assert(_PyUnicode_CHECK(op)),                      \
     assert(PyUnicode_IS_READY(op)),                    \
     PyUnicode_IS_COMPACT_ASCII(op) ?                   \
         ((PyASCIIObject*)(op))->length :               \
         _PyUnicode_UTF8_LENGTH(op))
#define _PyUnicode_WSTR(op)                             \
    (((PyASCIIObject*)(op))->wstr)
#define _PyUnicode_WSTR_LENGTH(op)                      \
    (((PyCompactUnicodeObject*)(op))->wstr_length)
#define _PyUnicode_LENGTH(op)                           \
    (((PyASCIIObject *)(op))->length)
#define _PyUnicode_STATE(op)                            \
    (((PyASCIIObject *)(op))->state)
#define _PyUnicode_HASH(op)                             \
    (((PyASCIIObject *)(op))->hash)
#define _PyUnicode_KIND(op)                             \
    (assert(_PyUnicode_CHECK(op)),                      \
     ((PyASCIIObject *)(op))->state.kind)
#define _PyUnicode_GET_LENGTH(op)                       \
    (assert(_PyUnicode_CHECK(op)),                      \
     ((PyASCIIObject *)(op))->length)
#define _PyUnicode_DATA_ANY(op)                         \
    (((PyUnicodeObject*)(op))->data.any)

/* Optimized version of Py_MAX() to compute the maximum character:
   use it when your are computing the second argument of PyUnicode_New() */
#define MAX_MAXCHAR(maxchar1, maxchar2)                 \
    ((maxchar1) | (maxchar2))

#undef PyUnicode_READY
#define PyUnicode_READY(op)                             \
    (assert(_PyUnicode_CHECK(op)),                      \
     (PyUnicode_IS_READY(op) ?                          \
      0 :                                               \
      _PyUnicode_Ready(op)))

#define _PyUnicode_SHARE_UTF8(op)                       \
    (assert(_PyUnicode_CHECK(op)),                      \
     assert(!PyUnicode_IS_COMPACT_ASCII(op)),           \
     (_PyUnicode_UTF8(op) == PyUnicode_DATA(op)))
#define _PyUnicode_SHARE_WSTR(op)                       \
    (assert(_PyUnicode_CHECK(op)),                      \
     (_PyUnicode_WSTR(unicode) == PyUnicode_DATA(op)))

/* true if the Unicode object has an allocated UTF-8 memory block
   (not shared with other data) */
#define _PyUnicode_HAS_UTF8_MEMORY(op)                  \
    (assert(_PyUnicode_CHECK(op)),                      \
     (!PyUnicode_IS_COMPACT_ASCII(op)                   \
      && _PyUnicode_UTF8(op)                            \
      && _PyUnicode_UTF8(op) != PyUnicode_DATA(op)))

/* true if the Unicode object has an allocated wstr memory block
   (not shared with other data) */
#define _PyUnicode_HAS_WSTR_MEMORY(op)                  \
    (assert(_PyUnicode_CHECK(op)),                      \
     (_PyUnicode_WSTR(op) &&                            \
      (!PyUnicode_IS_READY(op) ||                       \
       _PyUnicode_WSTR(op) != PyUnicode_DATA(op))))

/* Generic helper macro to convert characters of different types.
   from_type and to_type have to be valid type names, begin and end
   are pointers to the source characters which should be of type
   "from_type *".  to is a pointer of type "to_type *" and points to the
   buffer where the result characters are written to. */
#define _PyUnicode_CONVERT_BYTES(from_type, to_type, begin, end, to) \
    do {                                                \
        to_type *_to = (to_type *) to;                  \
        const from_type *_iter = (begin);               \
        const from_type *_end = (end);                  \
        Py_ssize_t n = (_end) - (_iter);                \
        const from_type *_unrolled_end =                \
            _iter + _Py_SIZE_ROUND_DOWN(n, 4);          \
        while (_iter < (_unrolled_end)) {               \
            _to[0] = (to_type) _iter[0];                \
            _to[1] = (to_type) _iter[1];                \
            _to[2] = (to_type) _iter[2];                \
            _to[3] = (to_type) _iter[3];                \
            _iter += 4; _to += 4;                       \
        }                                               \
        while (_iter < (_end))                          \
            *_to++ = (to_type) *_iter++;                \
    } while (0)

/* This dictionary holds all interned unicode strings.  Note that references
   to strings in this dictionary are *not* counted in the string's ob_refcnt.
   When the interned string reaches a refcnt of 0 the string deallocation
   function will delete the reference from this dictionary.

   Another way to look at this is that to say that the actual reference
   count of a string is:  s->ob_refcnt + (s->state ? 2 : 0)
*/
static PyObject *interned;

/* The empty Unicode object is shared to improve performance. */
static PyObject *unicode_empty;

/* List of static strings. */
static _Py_Identifier *static_strings;

/* Single character Unicode strings in the Latin-1 range are being
   shared as well. */
static PyObject *unicode_latin1[256];

/* Fast detection of the most frequent whitespace characters */
const unsigned char _Py_ascii_whitespace[] = {
    0, 0, 0, 0, 0, 0, 0, 0,
/*     case 0x0009: * CHARACTER TABULATION */
/*     case 0x000A: * LINE FEED */
/*     case 0x000B: * LINE TABULATION */
/*     case 0x000C: * FORM FEED */
/*     case 0x000D: * CARRIAGE RETURN */
    0, 1, 1, 1, 1, 1, 0, 0,
    0, 0, 0, 0, 0, 0, 0, 0,
/*     case 0x001C: * FILE SEPARATOR */
/*     case 0x001D: * GROUP SEPARATOR */
/*     case 0x001E: * RECORD SEPARATOR */
/*     case 0x001F: * UNIT SEPARATOR */
    0, 0, 0, 0, 1, 1, 1, 1,
/*     case 0x0020: * SPACE */
    1, 0, 0, 0, 0, 0, 0, 0,
    0, 0, 0, 0, 0, 0, 0, 0,
    0, 0, 0, 0, 0, 0, 0, 0,
    0, 0, 0, 0, 0, 0, 0, 0,

    0, 0, 0, 0, 0, 0, 0, 0,
    0, 0, 0, 0, 0, 0, 0, 0,
    0, 0, 0, 0, 0, 0, 0, 0,
    0, 0, 0, 0, 0, 0, 0, 0,
    0, 0, 0, 0, 0, 0, 0, 0,
    0, 0, 0, 0, 0, 0, 0, 0,
    0, 0, 0, 0, 0, 0, 0, 0,
    0, 0, 0, 0, 0, 0, 0, 0
};

/* forward */
static PyUnicodeObject *_PyUnicode_New(Py_ssize_t length);
static PyObject* get_latin1_char(unsigned char ch);
static int unicode_modifiable(PyObject *unicode);


static PyObject *
_PyUnicode_FromUCS1(const unsigned char *s, Py_ssize_t size);
static PyObject *
_PyUnicode_FromUCS2(const Py_UCS2 *s, Py_ssize_t size);
static PyObject *
_PyUnicode_FromUCS4(const Py_UCS4 *s, Py_ssize_t size);

static PyObject *
unicode_encode_call_errorhandler(const char *errors,
       PyObject **errorHandler,const char *encoding, const char *reason,
       PyObject *unicode, PyObject **exceptionObject,
       Py_ssize_t startpos, Py_ssize_t endpos, Py_ssize_t *newpos);

static void
raise_encode_exception(PyObject **exceptionObject,
                       const char *encoding,
                       PyObject *unicode,
                       Py_ssize_t startpos, Py_ssize_t endpos,
                       const char *reason);

/* Same for linebreaks */
static unsigned char ascii_linebreak[] = {
    0, 0, 0, 0, 0, 0, 0, 0,
/*         0x000A, * LINE FEED */
/*         0x000B, * LINE TABULATION */
/*         0x000C, * FORM FEED */
/*         0x000D, * CARRIAGE RETURN */
    0, 0, 1, 1, 1, 1, 0, 0,
    0, 0, 0, 0, 0, 0, 0, 0,
/*         0x001C, * FILE SEPARATOR */
/*         0x001D, * GROUP SEPARATOR */
/*         0x001E, * RECORD SEPARATOR */
    0, 0, 0, 0, 1, 1, 1, 0,
    0, 0, 0, 0, 0, 0, 0, 0,
    0, 0, 0, 0, 0, 0, 0, 0,
    0, 0, 0, 0, 0, 0, 0, 0,
    0, 0, 0, 0, 0, 0, 0, 0,

    0, 0, 0, 0, 0, 0, 0, 0,
    0, 0, 0, 0, 0, 0, 0, 0,
    0, 0, 0, 0, 0, 0, 0, 0,
    0, 0, 0, 0, 0, 0, 0, 0,
    0, 0, 0, 0, 0, 0, 0, 0,
    0, 0, 0, 0, 0, 0, 0, 0,
    0, 0, 0, 0, 0, 0, 0, 0,
    0, 0, 0, 0, 0, 0, 0, 0
};

/* The max unicode value is always 0x10FFFF while using the PEP-393 API.
   This function is kept for backward compatibility with the old API. */
Py_UNICODE
PyUnicode_GetMax(void)
{
#ifdef Py_UNICODE_WIDE
    return 0x10FFFF;
#else
    /* This is actually an illegal character, so it should
       not be passed to unichr. */
    return 0xFFFF;
#endif
}

#ifdef Py_DEBUG
int
_PyUnicode_CheckConsistency(PyObject *op, int check_content)
{
    PyASCIIObject *ascii;
    unsigned int kind;

    assert(PyUnicode_Check(op));

    ascii = (PyASCIIObject *)op;
    kind = ascii->state.kind;

    if (ascii->state.ascii == 1 && ascii->state.compact == 1) {
        assert(kind == PyUnicode_1BYTE_KIND);
        assert(ascii->state.ready == 1);
    }
    else {
        PyCompactUnicodeObject *compact = (PyCompactUnicodeObject *)op;
        void *data;

        if (ascii->state.compact == 1) {
            data = compact + 1;
            assert(kind == PyUnicode_1BYTE_KIND
                   || kind == PyUnicode_2BYTE_KIND
                   || kind == PyUnicode_4BYTE_KIND);
            assert(ascii->state.ascii == 0);
            assert(ascii->state.ready == 1);
            assert (compact->utf8 != data);
        }
        else {
            PyUnicodeObject *unicode = (PyUnicodeObject *)op;

            data = unicode->data.any;
            if (kind == PyUnicode_WCHAR_KIND) {
                assert(ascii->length == 0);
                assert(ascii->hash == -1);
                assert(ascii->state.compact == 0);
                assert(ascii->state.ascii == 0);
                assert(ascii->state.ready == 0);
                assert(ascii->state.interned == SSTATE_NOT_INTERNED);
                assert(ascii->wstr != NULL);
                assert(data == NULL);
                assert(compact->utf8 == NULL);
            }
            else {
                assert(kind == PyUnicode_1BYTE_KIND
                       || kind == PyUnicode_2BYTE_KIND
                       || kind == PyUnicode_4BYTE_KIND);
                assert(ascii->state.compact == 0);
                assert(ascii->state.ready == 1);
                assert(data != NULL);
                if (ascii->state.ascii) {
                    assert (compact->utf8 == data);
                    assert (compact->utf8_length == ascii->length);
                }
                else
                    assert (compact->utf8 != data);
            }
        }
        if (kind != PyUnicode_WCHAR_KIND) {
            if (
#if SIZEOF_WCHAR_T == 2
                kind == PyUnicode_2BYTE_KIND
#else
                kind == PyUnicode_4BYTE_KIND
#endif
               )
            {
                assert(ascii->wstr == data);
                assert(compact->wstr_length == ascii->length);
            } else
                assert(ascii->wstr != data);
        }

        if (compact->utf8 == NULL)
            assert(compact->utf8_length == 0);
        if (ascii->wstr == NULL)
            assert(compact->wstr_length == 0);
    }
    /* check that the best kind is used */
    if (check_content && kind != PyUnicode_WCHAR_KIND)
    {
        Py_ssize_t i;
        Py_UCS4 maxchar = 0;
        void *data;
        Py_UCS4 ch;

        data = PyUnicode_DATA(ascii);
        for (i=0; i < ascii->length; i++)
        {
            ch = PyUnicode_READ(kind, data, i);
            if (ch > maxchar)
                maxchar = ch;
        }
        if (kind == PyUnicode_1BYTE_KIND) {
            if (ascii->state.ascii == 0) {
                assert(maxchar >= 128);
                assert(maxchar <= 255);
            }
            else
                assert(maxchar < 128);
        }
        else if (kind == PyUnicode_2BYTE_KIND) {
            assert(maxchar >= 0x100);
            assert(maxchar <= 0xFFFF);
        }
        else {
            assert(maxchar >= 0x10000);
            assert(maxchar <= MAX_UNICODE);
        }
        assert(PyUnicode_READ(kind, data, ascii->length) == 0);
    }
    return 1;
}
#endif

static PyObject*
unicode_result_wchar(PyObject *unicode)
{
#ifndef Py_DEBUG
    Py_ssize_t len;

    assert(Py_REFCNT(unicode) == 1);

    len = _PyUnicode_WSTR_LENGTH(unicode);
    if (len == 0) {
        Py_INCREF(unicode_empty);
        Py_DECREF(unicode);
        return unicode_empty;
    }

    if (len == 1) {
        wchar_t ch = _PyUnicode_WSTR(unicode)[0];
        if (ch < 256) {
            PyObject *latin1_char = get_latin1_char((unsigned char)ch);
            Py_DECREF(unicode);
            return latin1_char;
        }
    }

    if (_PyUnicode_Ready(unicode) < 0) {
        Py_XDECREF(unicode);
        return NULL;
    }
#else
    /* don't make the result ready in debug mode to ensure that the caller
       makes the string ready before using it */
    assert(_PyUnicode_CheckConsistency(unicode, 1));
#endif
    return unicode;
}

static PyObject*
unicode_result_ready(PyObject *unicode)
{
    Py_ssize_t length;

    length = PyUnicode_GET_LENGTH(unicode);
    if (length == 0) {
        if (unicode != unicode_empty) {
            Py_INCREF(unicode_empty);
            Py_DECREF(unicode);
        }
        return unicode_empty;
    }

    if (length == 1) {
        Py_UCS4 ch = PyUnicode_READ_CHAR(unicode, 0);
        if (ch < 256) {
            PyObject *latin1_char = unicode_latin1[ch];
            if (latin1_char != NULL) {
                if (unicode != latin1_char) {
                    Py_INCREF(latin1_char);
                    Py_DECREF(unicode);
                }
                return latin1_char;
            }
            else {
                assert(_PyUnicode_CheckConsistency(unicode, 1));
                Py_INCREF(unicode);
                unicode_latin1[ch] = unicode;
                return unicode;
            }
        }
    }

    assert(_PyUnicode_CheckConsistency(unicode, 1));
    return unicode;
}

static PyObject*
unicode_result(PyObject *unicode)
{
    assert(_PyUnicode_CHECK(unicode));
    if (PyUnicode_IS_READY(unicode))
        return unicode_result_ready(unicode);
    else
        return unicode_result_wchar(unicode);
}

static PyObject*
unicode_result_unchanged(PyObject *unicode)
{
    if (PyUnicode_CheckExact(unicode)) {
        if (PyUnicode_READY(unicode) == -1)
            return NULL;
        Py_INCREF(unicode);
        return unicode;
    }
    else
        /* Subtype -- return genuine unicode string with the same value. */
        return _PyUnicode_Copy(unicode);
}

#ifdef HAVE_MBCS
static OSVERSIONINFOEX winver;
#endif

/* --- Bloom Filters ----------------------------------------------------- */

/* stuff to implement simple "bloom filters" for Unicode characters.
   to keep things simple, we use a single bitmask, using the least 5
   bits from each unicode characters as the bit index. */

/* the linebreak mask is set up by Unicode_Init below */

#if LONG_BIT >= 128
#define BLOOM_WIDTH 128
#elif LONG_BIT >= 64
#define BLOOM_WIDTH 64
#elif LONG_BIT >= 32
#define BLOOM_WIDTH 32
#else
#error "LONG_BIT is smaller than 32"
#endif

#define BLOOM_MASK unsigned long

static BLOOM_MASK bloom_linebreak;

#define BLOOM_ADD(mask, ch) ((mask |= (1UL << ((ch) & (BLOOM_WIDTH - 1)))))
#define BLOOM(mask, ch)     ((mask &  (1UL << ((ch) & (BLOOM_WIDTH - 1)))))

#define BLOOM_LINEBREAK(ch)                                             \
    ((ch) < 128U ? ascii_linebreak[(ch)] :                              \
     (BLOOM(bloom_linebreak, (ch)) && Py_UNICODE_ISLINEBREAK(ch)))

Py_LOCAL_INLINE(BLOOM_MASK)
make_bloom_mask(int kind, void* ptr, Py_ssize_t len)
{
    /* calculate simple bloom-style bitmask for a given unicode string */

    BLOOM_MASK mask;
    Py_ssize_t i;

    mask = 0;
    for (i = 0; i < len; i++)
        BLOOM_ADD(mask, PyUnicode_READ(kind, ptr, i));

    return mask;
}

#define BLOOM_MEMBER(mask, chr, str) \
    (BLOOM(mask, chr) \
     && (PyUnicode_FindChar(str, chr, 0, PyUnicode_GET_LENGTH(str), 1) >= 0))

/* Compilation of templated routines */

#include "stringlib/asciilib.h"
#include "stringlib/fastsearch.h"
#include "stringlib/partition.h"
#include "stringlib/split.h"
#include "stringlib/count.h"
#include "stringlib/find.h"
#include "stringlib/find_max_char.h"
#include "stringlib/localeutil.h"
#include "stringlib/undef.h"

#include "stringlib/ucs1lib.h"
#include "stringlib/fastsearch.h"
#include "stringlib/partition.h"
#include "stringlib/split.h"
#include "stringlib/count.h"
#include "stringlib/find.h"
#include "stringlib/find_max_char.h"
#include "stringlib/localeutil.h"
#include "stringlib/undef.h"

#include "stringlib/ucs2lib.h"
#include "stringlib/fastsearch.h"
#include "stringlib/partition.h"
#include "stringlib/split.h"
#include "stringlib/count.h"
#include "stringlib/find.h"
#include "stringlib/find_max_char.h"
#include "stringlib/localeutil.h"
#include "stringlib/undef.h"

#include "stringlib/ucs4lib.h"
#include "stringlib/fastsearch.h"
#include "stringlib/partition.h"
#include "stringlib/split.h"
#include "stringlib/count.h"
#include "stringlib/find.h"
#include "stringlib/find_max_char.h"
#include "stringlib/localeutil.h"
#include "stringlib/undef.h"

#include "stringlib/unicodedefs.h"
#include "stringlib/fastsearch.h"
#include "stringlib/count.h"
#include "stringlib/find.h"
#include "stringlib/undef.h"

/* --- Unicode Object ----------------------------------------------------- */

static PyObject *
fixup(PyObject *self, Py_UCS4 (*fixfct)(PyObject *s));

Py_LOCAL_INLINE(Py_ssize_t) findchar(void *s, int kind,
                                     Py_ssize_t size, Py_UCS4 ch,
                                     int direction)
{
    int mode = (direction == 1) ? FAST_SEARCH : FAST_RSEARCH;

    switch (kind) {
    case PyUnicode_1BYTE_KIND:
        {
            Py_UCS1 ch1 = (Py_UCS1) ch;
            if (ch1 == ch)
                return ucs1lib_fastsearch((Py_UCS1 *) s, size, &ch1, 1, 0, mode);
            else
                return -1;
        }
    case PyUnicode_2BYTE_KIND:
        {
            Py_UCS2 ch2 = (Py_UCS2) ch;
            if (ch2 == ch)
                return ucs2lib_fastsearch((Py_UCS2 *) s, size, &ch2, 1, 0, mode);
            else
                return -1;
        }
    case PyUnicode_4BYTE_KIND:
        return ucs4lib_fastsearch((Py_UCS4 *) s, size, &ch, 1, 0, mode);
    default:
        assert(0);
        return -1;
    }
}

static PyObject*
resize_compact(PyObject *unicode, Py_ssize_t length)
{
    Py_ssize_t char_size;
    Py_ssize_t struct_size;
    Py_ssize_t new_size;
    int share_wstr;
    PyObject *new_unicode;
    assert(unicode_modifiable(unicode));
    assert(PyUnicode_IS_READY(unicode));
    assert(PyUnicode_IS_COMPACT(unicode));

    char_size = PyUnicode_KIND(unicode);
    if (PyUnicode_IS_ASCII(unicode))
        struct_size = sizeof(PyASCIIObject);
    else
        struct_size = sizeof(PyCompactUnicodeObject);
    share_wstr = _PyUnicode_SHARE_WSTR(unicode);

    if (length > ((PY_SSIZE_T_MAX - struct_size) / char_size - 1)) {
        PyErr_NoMemory();
        return NULL;
    }
    new_size = (struct_size + (length + 1) * char_size);

    _Py_DEC_REFTOTAL;
    _Py_ForgetReference(unicode);

    new_unicode = (PyObject *)PyObject_REALLOC((char *)unicode, new_size);
    if (new_unicode == NULL) {
        _Py_NewReference(unicode);
        PyErr_NoMemory();
        return NULL;
    }
    unicode = new_unicode;
    _Py_NewReference(unicode);

    _PyUnicode_LENGTH(unicode) = length;
    if (share_wstr) {
        _PyUnicode_WSTR(unicode) = PyUnicode_DATA(unicode);
        if (!PyUnicode_IS_ASCII(unicode))
            _PyUnicode_WSTR_LENGTH(unicode) = length;
    }
    PyUnicode_WRITE(PyUnicode_KIND(unicode), PyUnicode_DATA(unicode),
                    length, 0);
    assert(_PyUnicode_CheckConsistency(unicode, 0));
    return unicode;
}

static int
resize_inplace(PyObject *unicode, Py_ssize_t length)
{
    wchar_t *wstr;
    Py_ssize_t new_size;
    assert(!PyUnicode_IS_COMPACT(unicode));
    assert(Py_REFCNT(unicode) == 1);

    if (PyUnicode_IS_READY(unicode)) {
        Py_ssize_t char_size;
        int share_wstr, share_utf8;
        void *data;

        data = _PyUnicode_DATA_ANY(unicode);
        char_size = PyUnicode_KIND(unicode);
        share_wstr = _PyUnicode_SHARE_WSTR(unicode);
        share_utf8 = _PyUnicode_SHARE_UTF8(unicode);

        if (length > (PY_SSIZE_T_MAX / char_size - 1)) {
            PyErr_NoMemory();
            return -1;
        }
        new_size = (length + 1) * char_size;

        if (!share_utf8 && _PyUnicode_HAS_UTF8_MEMORY(unicode))
        {
            PyObject_DEL(_PyUnicode_UTF8(unicode));
            _PyUnicode_UTF8(unicode) = NULL;
            _PyUnicode_UTF8_LENGTH(unicode) = 0;
        }

        data = (PyObject *)PyObject_REALLOC(data, new_size);
        if (data == NULL) {
            PyErr_NoMemory();
            return -1;
        }
        _PyUnicode_DATA_ANY(unicode) = data;
        if (share_wstr) {
            _PyUnicode_WSTR(unicode) = data;
            _PyUnicode_WSTR_LENGTH(unicode) = length;
        }
        if (share_utf8) {
            _PyUnicode_UTF8(unicode) = data;
            _PyUnicode_UTF8_LENGTH(unicode) = length;
        }
        _PyUnicode_LENGTH(unicode) = length;
        PyUnicode_WRITE(PyUnicode_KIND(unicode), data, length, 0);
        if (share_wstr || _PyUnicode_WSTR(unicode) == NULL) {
            assert(_PyUnicode_CheckConsistency(unicode, 0));
            return 0;
        }
    }
    assert(_PyUnicode_WSTR(unicode) != NULL);

    /* check for integer overflow */
    if (length > PY_SSIZE_T_MAX / sizeof(wchar_t) - 1) {
        PyErr_NoMemory();
        return -1;
    }
    new_size = sizeof(wchar_t) * (length + 1);
    wstr =  _PyUnicode_WSTR(unicode);
    wstr = PyObject_REALLOC(wstr, new_size);
    if (!wstr) {
        PyErr_NoMemory();
        return -1;
    }
    _PyUnicode_WSTR(unicode) = wstr;
    _PyUnicode_WSTR(unicode)[length] = 0;
    _PyUnicode_WSTR_LENGTH(unicode) = length;
    assert(_PyUnicode_CheckConsistency(unicode, 0));
    return 0;
}

static PyObject*
resize_copy(PyObject *unicode, Py_ssize_t length)
{
    Py_ssize_t copy_length;
    if (_PyUnicode_KIND(unicode) != PyUnicode_WCHAR_KIND) {
        PyObject *copy;

        if (PyUnicode_READY(unicode) == -1)
            return NULL;

        copy = PyUnicode_New(length, PyUnicode_MAX_CHAR_VALUE(unicode));
        if (copy == NULL)
            return NULL;

        copy_length = Py_MIN(length, PyUnicode_GET_LENGTH(unicode));
        _PyUnicode_FastCopyCharacters(copy, 0, unicode, 0, copy_length);
        return copy;
    }
    else {
        PyObject *w;

        w = (PyObject*)_PyUnicode_New(length);
        if (w == NULL)
            return NULL;
        copy_length = _PyUnicode_WSTR_LENGTH(unicode);
        copy_length = Py_MIN(copy_length, length);
        Py_UNICODE_COPY(_PyUnicode_WSTR(w), _PyUnicode_WSTR(unicode),
                        copy_length);
        return w;
    }
}

/* We allocate one more byte to make sure the string is
   Ux0000 terminated; some code (e.g. new_identifier)
   relies on that.

   XXX This allocator could further be enhanced by assuring that the
   free list never reduces its size below 1.

*/

static PyUnicodeObject *
_PyUnicode_New(Py_ssize_t length)
{
    register PyUnicodeObject *unicode;
    size_t new_size;

    /* Optimization for empty strings */
    if (length == 0 && unicode_empty != NULL) {
        Py_INCREF(unicode_empty);
        return (PyUnicodeObject*)unicode_empty;
    }

    /* Ensure we won't overflow the size. */
    if (length > ((PY_SSIZE_T_MAX / sizeof(Py_UNICODE)) - 1)) {
        return (PyUnicodeObject *)PyErr_NoMemory();
    }
    if (length < 0) {
        PyErr_SetString(PyExc_SystemError,
                        "Negative size passed to _PyUnicode_New");
        return NULL;
    }

    unicode = PyObject_New(PyUnicodeObject, &PyUnicode_Type);
    if (unicode == NULL)
        return NULL;
    new_size = sizeof(Py_UNICODE) * ((size_t)length + 1);
    _PyUnicode_WSTR(unicode) = (Py_UNICODE*) PyObject_MALLOC(new_size);
    if (!_PyUnicode_WSTR(unicode)) {
        Py_DECREF(unicode);
        PyErr_NoMemory();
        return NULL;
    }

    /* Initialize the first element to guard against cases where
     * the caller fails before initializing str -- unicode_resize()
     * reads str[0], and the Keep-Alive optimization can keep memory
     * allocated for str alive across a call to unicode_dealloc(unicode).
     * We don't want unicode_resize to read uninitialized memory in
     * that case.
     */
    _PyUnicode_WSTR(unicode)[0] = 0;
    _PyUnicode_WSTR(unicode)[length] = 0;
    _PyUnicode_WSTR_LENGTH(unicode) = length;
    _PyUnicode_HASH(unicode) = -1;
    _PyUnicode_STATE(unicode).interned = 0;
    _PyUnicode_STATE(unicode).kind = 0;
    _PyUnicode_STATE(unicode).compact = 0;
    _PyUnicode_STATE(unicode).ready = 0;
    _PyUnicode_STATE(unicode).ascii = 0;
    _PyUnicode_DATA_ANY(unicode) = NULL;
    _PyUnicode_LENGTH(unicode) = 0;
    _PyUnicode_UTF8(unicode) = NULL;
    _PyUnicode_UTF8_LENGTH(unicode) = 0;
    assert(_PyUnicode_CheckConsistency((PyObject *)unicode, 0));
    return unicode;
}

static const char*
unicode_kind_name(PyObject *unicode)
{
    /* don't check consistency: unicode_kind_name() is called from
       _PyUnicode_Dump() */
    if (!PyUnicode_IS_COMPACT(unicode))
    {
        if (!PyUnicode_IS_READY(unicode))
            return "wstr";
        switch (PyUnicode_KIND(unicode))
        {
        case PyUnicode_1BYTE_KIND:
            if (PyUnicode_IS_ASCII(unicode))
                return "legacy ascii";
            else
                return "legacy latin1";
        case PyUnicode_2BYTE_KIND:
            return "legacy UCS2";
        case PyUnicode_4BYTE_KIND:
            return "legacy UCS4";
        default:
            return "<legacy invalid kind>";
        }
    }
    assert(PyUnicode_IS_READY(unicode));
    switch (PyUnicode_KIND(unicode)) {
    case PyUnicode_1BYTE_KIND:
        if (PyUnicode_IS_ASCII(unicode))
            return "ascii";
        else
            return "latin1";
    case PyUnicode_2BYTE_KIND:
        return "UCS2";
    case PyUnicode_4BYTE_KIND:
        return "UCS4";
    default:
        return "<invalid compact kind>";
    }
}

#ifdef Py_DEBUG
/* Functions wrapping macros for use in debugger */
char *_PyUnicode_utf8(void *unicode){
    return PyUnicode_UTF8(unicode);
}

void *_PyUnicode_compact_data(void *unicode) {
    return _PyUnicode_COMPACT_DATA(unicode);
}
void *_PyUnicode_data(void *unicode){
    printf("obj %p\n", unicode);
    printf("compact %d\n", PyUnicode_IS_COMPACT(unicode));
    printf("compact ascii %d\n", PyUnicode_IS_COMPACT_ASCII(unicode));
    printf("ascii op %p\n", ((void*)((PyASCIIObject*)(unicode) + 1)));
    printf("compact op %p\n", ((void*)((PyCompactUnicodeObject*)(unicode) + 1)));
    printf("compact data %p\n", _PyUnicode_COMPACT_DATA(unicode));
    return PyUnicode_DATA(unicode);
}

void
_PyUnicode_Dump(PyObject *op)
{
    PyASCIIObject *ascii = (PyASCIIObject *)op;
    PyCompactUnicodeObject *compact = (PyCompactUnicodeObject *)op;
    PyUnicodeObject *unicode = (PyUnicodeObject *)op;
    void *data;

    if (ascii->state.compact)
    {
        if (ascii->state.ascii)
            data = (ascii + 1);
        else
            data = (compact + 1);
    }
    else
        data = unicode->data.any;
    printf("%s: len=%zu, ",unicode_kind_name(op), ascii->length);

    if (ascii->wstr == data)
        printf("shared ");
    printf("wstr=%p", ascii->wstr);

    if (!(ascii->state.ascii == 1 && ascii->state.compact == 1)) {
        printf(" (%zu), ", compact->wstr_length);
        if (!ascii->state.compact && compact->utf8 == unicode->data.any)
            printf("shared ");
        printf("utf8=%p (%zu)", compact->utf8, compact->utf8_length);
    }
    printf(", data=%p\n", data);
}
#endif

PyObject *
PyUnicode_New(Py_ssize_t size, Py_UCS4 maxchar)
{
    PyObject *obj;
    PyCompactUnicodeObject *unicode;
    void *data;
    enum PyUnicode_Kind kind;
    int is_sharing, is_ascii;
    Py_ssize_t char_size;
    Py_ssize_t struct_size;

    /* Optimization for empty strings */
    if (size == 0 && unicode_empty != NULL) {
        Py_INCREF(unicode_empty);
        return unicode_empty;
    }

    is_ascii = 0;
    is_sharing = 0;
    struct_size = sizeof(PyCompactUnicodeObject);
    if (maxchar < 128) {
        kind = PyUnicode_1BYTE_KIND;
        char_size = 1;
        is_ascii = 1;
        struct_size = sizeof(PyASCIIObject);
    }
    else if (maxchar < 256) {
        kind = PyUnicode_1BYTE_KIND;
        char_size = 1;
    }
    else if (maxchar < 65536) {
        kind = PyUnicode_2BYTE_KIND;
        char_size = 2;
        if (sizeof(wchar_t) == 2)
            is_sharing = 1;
    }
    else {
        if (maxchar > MAX_UNICODE) {
            PyErr_SetString(PyExc_SystemError,
                            "invalid maximum character passed to PyUnicode_New");
            return NULL;
        }
        kind = PyUnicode_4BYTE_KIND;
        char_size = 4;
        if (sizeof(wchar_t) == 4)
            is_sharing = 1;
    }

    /* Ensure we won't overflow the size. */
    if (size < 0) {
        PyErr_SetString(PyExc_SystemError,
                        "Negative size passed to PyUnicode_New");
        return NULL;
    }
    if (size > ((PY_SSIZE_T_MAX - struct_size) / char_size - 1))
        return PyErr_NoMemory();

    /* Duplicated allocation code from _PyObject_New() instead of a call to
     * PyObject_New() so we are able to allocate space for the object and
     * it's data buffer.
     */
    obj = (PyObject *) PyObject_MALLOC(struct_size + (size + 1) * char_size);
    if (obj == NULL)
        return PyErr_NoMemory();
    obj = PyObject_INIT(obj, &PyUnicode_Type);
    if (obj == NULL)
        return NULL;

    unicode = (PyCompactUnicodeObject *)obj;
    if (is_ascii)
        data = ((PyASCIIObject*)obj) + 1;
    else
        data = unicode + 1;
    _PyUnicode_LENGTH(unicode) = size;
    _PyUnicode_HASH(unicode) = -1;
    _PyUnicode_STATE(unicode).interned = 0;
    _PyUnicode_STATE(unicode).kind = kind;
    _PyUnicode_STATE(unicode).compact = 1;
    _PyUnicode_STATE(unicode).ready = 1;
    _PyUnicode_STATE(unicode).ascii = is_ascii;
    if (is_ascii) {
        ((char*)data)[size] = 0;
        _PyUnicode_WSTR(unicode) = NULL;
    }
    else if (kind == PyUnicode_1BYTE_KIND) {
        ((char*)data)[size] = 0;
        _PyUnicode_WSTR(unicode) = NULL;
        _PyUnicode_WSTR_LENGTH(unicode) = 0;
        unicode->utf8 = NULL;
        unicode->utf8_length = 0;
    }
    else {
        unicode->utf8 = NULL;
        unicode->utf8_length = 0;
        if (kind == PyUnicode_2BYTE_KIND)
            ((Py_UCS2*)data)[size] = 0;
        else /* kind == PyUnicode_4BYTE_KIND */
            ((Py_UCS4*)data)[size] = 0;
        if (is_sharing) {
            _PyUnicode_WSTR_LENGTH(unicode) = size;
            _PyUnicode_WSTR(unicode) = (wchar_t *)data;
        }
        else {
            _PyUnicode_WSTR_LENGTH(unicode) = 0;
            _PyUnicode_WSTR(unicode) = NULL;
        }
    }
#ifdef Py_DEBUG
    /* Fill the data with invalid characters to detect bugs earlier.
       _PyUnicode_CheckConsistency(str, 1) detects invalid characters,
       at least for ASCII and UCS-4 strings. U+00FF is invalid in ASCII
       and U+FFFFFFFF is an invalid character in Unicode 6.0. */
    memset(data, 0xff, size * kind);
#endif
    assert(_PyUnicode_CheckConsistency((PyObject*)unicode, 0));
    return obj;
}

#if SIZEOF_WCHAR_T == 2
/* Helper function to convert a 16-bits wchar_t representation to UCS4, this
   will decode surrogate pairs, the other conversions are implemented as macros
   for efficiency.

   This function assumes that unicode can hold one more code point than wstr
   characters for a terminating null character. */
static void
unicode_convert_wchar_to_ucs4(const wchar_t *begin, const wchar_t *end,
                              PyObject *unicode)
{
    const wchar_t *iter;
    Py_UCS4 *ucs4_out;

    assert(unicode != NULL);
    assert(_PyUnicode_CHECK(unicode));
    assert(_PyUnicode_KIND(unicode) == PyUnicode_4BYTE_KIND);
    ucs4_out = PyUnicode_4BYTE_DATA(unicode);

    for (iter = begin; iter < end; ) {
        assert(ucs4_out < (PyUnicode_4BYTE_DATA(unicode) +
                           _PyUnicode_GET_LENGTH(unicode)));
        if (Py_UNICODE_IS_HIGH_SURROGATE(iter[0])
            && (iter+1) < end
            && Py_UNICODE_IS_LOW_SURROGATE(iter[1]))
        {
            *ucs4_out++ = Py_UNICODE_JOIN_SURROGATES(iter[0], iter[1]);
            iter += 2;
        }
        else {
            *ucs4_out++ = *iter;
            iter++;
        }
    }
    assert(ucs4_out == (PyUnicode_4BYTE_DATA(unicode) +
                        _PyUnicode_GET_LENGTH(unicode)));

}
#endif

static int
unicode_check_modifiable(PyObject *unicode)
{
    if (!unicode_modifiable(unicode)) {
        PyErr_SetString(PyExc_SystemError,
                        "Cannot modify a string currently used");
        return -1;
    }
    return 0;
}

static int
_copy_characters(PyObject *to, Py_ssize_t to_start,
                 PyObject *from, Py_ssize_t from_start,
                 Py_ssize_t how_many, int check_maxchar)
{
    unsigned int from_kind, to_kind;
    void *from_data, *to_data;

    assert(0 <= how_many);
    assert(0 <= from_start);
    assert(0 <= to_start);
    assert(PyUnicode_Check(from));
    assert(PyUnicode_IS_READY(from));
    assert(from_start + how_many <= PyUnicode_GET_LENGTH(from));

    assert(PyUnicode_Check(to));
    assert(PyUnicode_IS_READY(to));
    assert(to_start + how_many <= PyUnicode_GET_LENGTH(to));

    if (how_many == 0)
        return 0;

    from_kind = PyUnicode_KIND(from);
    from_data = PyUnicode_DATA(from);
    to_kind = PyUnicode_KIND(to);
    to_data = PyUnicode_DATA(to);

#ifdef Py_DEBUG
    if (!check_maxchar
        && PyUnicode_MAX_CHAR_VALUE(from) > PyUnicode_MAX_CHAR_VALUE(to))
    {
        const Py_UCS4 to_maxchar = PyUnicode_MAX_CHAR_VALUE(to);
        Py_UCS4 ch;
        Py_ssize_t i;
        for (i=0; i < how_many; i++) {
            ch = PyUnicode_READ(from_kind, from_data, from_start + i);
            assert(ch <= to_maxchar);
        }
    }
#endif

    if (from_kind == to_kind) {
        if (check_maxchar
            && !PyUnicode_IS_ASCII(from) && PyUnicode_IS_ASCII(to))
        {
            /* Writing Latin-1 characters into an ASCII string requires to
               check that all written characters are pure ASCII */
            Py_UCS4 max_char;
            max_char = ucs1lib_find_max_char(from_data,
                                             (Py_UCS1*)from_data + how_many);
            if (max_char >= 128)
                return -1;
        }
        Py_MEMCPY((char*)to_data + to_kind * to_start,
                  (char*)from_data + from_kind * from_start,
                  to_kind * how_many);
    }
    else if (from_kind == PyUnicode_1BYTE_KIND
             && to_kind == PyUnicode_2BYTE_KIND)
    {
        _PyUnicode_CONVERT_BYTES(
            Py_UCS1, Py_UCS2,
            PyUnicode_1BYTE_DATA(from) + from_start,
            PyUnicode_1BYTE_DATA(from) + from_start + how_many,
            PyUnicode_2BYTE_DATA(to) + to_start
            );
    }
    else if (from_kind == PyUnicode_1BYTE_KIND
             && to_kind == PyUnicode_4BYTE_KIND)
    {
        _PyUnicode_CONVERT_BYTES(
            Py_UCS1, Py_UCS4,
            PyUnicode_1BYTE_DATA(from) + from_start,
            PyUnicode_1BYTE_DATA(from) + from_start + how_many,
            PyUnicode_4BYTE_DATA(to) + to_start
            );
    }
    else if (from_kind == PyUnicode_2BYTE_KIND
             && to_kind == PyUnicode_4BYTE_KIND)
    {
        _PyUnicode_CONVERT_BYTES(
            Py_UCS2, Py_UCS4,
            PyUnicode_2BYTE_DATA(from) + from_start,
            PyUnicode_2BYTE_DATA(from) + from_start + how_many,
            PyUnicode_4BYTE_DATA(to) + to_start
            );
    }
    else {
        assert (PyUnicode_MAX_CHAR_VALUE(from) > PyUnicode_MAX_CHAR_VALUE(to));

        if (!check_maxchar) {
            if (from_kind == PyUnicode_2BYTE_KIND
                && to_kind == PyUnicode_1BYTE_KIND)
            {
                _PyUnicode_CONVERT_BYTES(
                    Py_UCS2, Py_UCS1,
                    PyUnicode_2BYTE_DATA(from) + from_start,
                    PyUnicode_2BYTE_DATA(from) + from_start + how_many,
                    PyUnicode_1BYTE_DATA(to) + to_start
                    );
            }
            else if (from_kind == PyUnicode_4BYTE_KIND
                     && to_kind == PyUnicode_1BYTE_KIND)
            {
                _PyUnicode_CONVERT_BYTES(
                    Py_UCS4, Py_UCS1,
                    PyUnicode_4BYTE_DATA(from) + from_start,
                    PyUnicode_4BYTE_DATA(from) + from_start + how_many,
                    PyUnicode_1BYTE_DATA(to) + to_start
                    );
            }
            else if (from_kind == PyUnicode_4BYTE_KIND
                     && to_kind == PyUnicode_2BYTE_KIND)
            {
                _PyUnicode_CONVERT_BYTES(
                    Py_UCS4, Py_UCS2,
                    PyUnicode_4BYTE_DATA(from) + from_start,
                    PyUnicode_4BYTE_DATA(from) + from_start + how_many,
                    PyUnicode_2BYTE_DATA(to) + to_start
                    );
            }
            else {
                assert(0);
                return -1;
            }
        }
        else {
            const Py_UCS4 to_maxchar = PyUnicode_MAX_CHAR_VALUE(to);
            Py_UCS4 ch;
            Py_ssize_t i;

            for (i=0; i < how_many; i++) {
                ch = PyUnicode_READ(from_kind, from_data, from_start + i);
                if (ch > to_maxchar)
                    return -1;
                PyUnicode_WRITE(to_kind, to_data, to_start + i, ch);
            }
        }
    }
    return 0;
}

void
_PyUnicode_FastCopyCharacters(
    PyObject *to, Py_ssize_t to_start,
    PyObject *from, Py_ssize_t from_start, Py_ssize_t how_many)
{
    (void)_copy_characters(to, to_start, from, from_start, how_many, 0);
}

Py_ssize_t
PyUnicode_CopyCharacters(PyObject *to, Py_ssize_t to_start,
                         PyObject *from, Py_ssize_t from_start,
                         Py_ssize_t how_many)
{
    int err;

    if (!PyUnicode_Check(from) || !PyUnicode_Check(to)) {
        PyErr_BadInternalCall();
        return -1;
    }

    if (PyUnicode_READY(from) == -1)
        return -1;
    if (PyUnicode_READY(to) == -1)
        return -1;

    if (from_start < 0) {
        PyErr_SetString(PyExc_IndexError, "string index out of range");
        return -1;
    }
    if (to_start < 0) {
        PyErr_SetString(PyExc_IndexError, "string index out of range");
        return -1;
    }
    how_many = Py_MIN(PyUnicode_GET_LENGTH(from), how_many);
    if (to_start + how_many > PyUnicode_GET_LENGTH(to)) {
        PyErr_Format(PyExc_SystemError,
                     "Cannot write %zi characters at %zi "
                     "in a string of %zi characters",
                     how_many, to_start, PyUnicode_GET_LENGTH(to));
        return -1;
    }

    if (how_many == 0)
        return 0;

    if (unicode_check_modifiable(to))
        return -1;

    err = _copy_characters(to, to_start, from, from_start, how_many, 1);
    if (err) {
        PyErr_Format(PyExc_SystemError,
                     "Cannot copy %s characters "
                     "into a string of %s characters",
                     unicode_kind_name(from),
                     unicode_kind_name(to));
        return -1;
    }
    return how_many;
}

/* Find the maximum code point and count the number of surrogate pairs so a
   correct string length can be computed before converting a string to UCS4.
   This function counts single surrogates as a character and not as a pair.

   Return 0 on success, or -1 on error. */
static int
find_maxchar_surrogates(const wchar_t *begin, const wchar_t *end,
                        Py_UCS4 *maxchar, Py_ssize_t *num_surrogates)
{
    const wchar_t *iter;
    Py_UCS4 ch;

    assert(num_surrogates != NULL && maxchar != NULL);
    *num_surrogates = 0;
    *maxchar = 0;

    for (iter = begin; iter < end; ) {
#if SIZEOF_WCHAR_T == 2
        if (Py_UNICODE_IS_HIGH_SURROGATE(iter[0])
            && (iter+1) < end
            && Py_UNICODE_IS_LOW_SURROGATE(iter[1]))
        {
            ch = Py_UNICODE_JOIN_SURROGATES(iter[0], iter[1]);
            ++(*num_surrogates);
            iter += 2;
        }
        else
#endif
        {
            ch = *iter;
            iter++;
        }
        if (ch > *maxchar) {
            *maxchar = ch;
            if (*maxchar > MAX_UNICODE) {
                PyErr_Format(PyExc_ValueError,
                             "character U+%x is not in range [U+0000; U+10ffff]",
                             ch);
                return -1;
            }
        }
    }
    return 0;
}

int
_PyUnicode_Ready(PyObject *unicode)
{
    wchar_t *end;
    Py_UCS4 maxchar = 0;
    Py_ssize_t num_surrogates;
#if SIZEOF_WCHAR_T == 2
    Py_ssize_t length_wo_surrogates;
#endif

    /* _PyUnicode_Ready() is only intended for old-style API usage where
       strings were created using _PyObject_New() and where no canonical
       representation (the str field) has been set yet aka strings
       which are not yet ready. */
    assert(_PyUnicode_CHECK(unicode));
    assert(_PyUnicode_KIND(unicode) == PyUnicode_WCHAR_KIND);
    assert(_PyUnicode_WSTR(unicode) != NULL);
    assert(_PyUnicode_DATA_ANY(unicode) == NULL);
    assert(_PyUnicode_UTF8(unicode) == NULL);
    /* Actually, it should neither be interned nor be anything else: */
    assert(_PyUnicode_STATE(unicode).interned == SSTATE_NOT_INTERNED);

    end = _PyUnicode_WSTR(unicode) + _PyUnicode_WSTR_LENGTH(unicode);
    if (find_maxchar_surrogates(_PyUnicode_WSTR(unicode), end,
                                &maxchar, &num_surrogates) == -1)
        return -1;

    if (maxchar < 256) {
        _PyUnicode_DATA_ANY(unicode) = PyObject_MALLOC(_PyUnicode_WSTR_LENGTH(unicode) + 1);
        if (!_PyUnicode_DATA_ANY(unicode)) {
            PyErr_NoMemory();
            return -1;
        }
        _PyUnicode_CONVERT_BYTES(wchar_t, unsigned char,
                                _PyUnicode_WSTR(unicode), end,
                                PyUnicode_1BYTE_DATA(unicode));
        PyUnicode_1BYTE_DATA(unicode)[_PyUnicode_WSTR_LENGTH(unicode)] = '\0';
        _PyUnicode_LENGTH(unicode) = _PyUnicode_WSTR_LENGTH(unicode);
        _PyUnicode_STATE(unicode).kind = PyUnicode_1BYTE_KIND;
        if (maxchar < 128) {
            _PyUnicode_STATE(unicode).ascii = 1;
            _PyUnicode_UTF8(unicode) = _PyUnicode_DATA_ANY(unicode);
            _PyUnicode_UTF8_LENGTH(unicode) = _PyUnicode_WSTR_LENGTH(unicode);
        }
        else {
            _PyUnicode_STATE(unicode).ascii = 0;
            _PyUnicode_UTF8(unicode) = NULL;
            _PyUnicode_UTF8_LENGTH(unicode) = 0;
        }
        PyObject_FREE(_PyUnicode_WSTR(unicode));
        _PyUnicode_WSTR(unicode) = NULL;
        _PyUnicode_WSTR_LENGTH(unicode) = 0;
    }
    /* In this case we might have to convert down from 4-byte native
       wchar_t to 2-byte unicode. */
    else if (maxchar < 65536) {
        assert(num_surrogates == 0 &&
               "FindMaxCharAndNumSurrogatePairs() messed up");

#if SIZEOF_WCHAR_T == 2
        /* We can share representations and are done. */
        _PyUnicode_DATA_ANY(unicode) = _PyUnicode_WSTR(unicode);
        PyUnicode_2BYTE_DATA(unicode)[_PyUnicode_WSTR_LENGTH(unicode)] = '\0';
        _PyUnicode_LENGTH(unicode) = _PyUnicode_WSTR_LENGTH(unicode);
        _PyUnicode_STATE(unicode).kind = PyUnicode_2BYTE_KIND;
        _PyUnicode_UTF8(unicode) = NULL;
        _PyUnicode_UTF8_LENGTH(unicode) = 0;
#else
        /* sizeof(wchar_t) == 4 */
        _PyUnicode_DATA_ANY(unicode) = PyObject_MALLOC(
            2 * (_PyUnicode_WSTR_LENGTH(unicode) + 1));
        if (!_PyUnicode_DATA_ANY(unicode)) {
            PyErr_NoMemory();
            return -1;
        }
        _PyUnicode_CONVERT_BYTES(wchar_t, Py_UCS2,
                                _PyUnicode_WSTR(unicode), end,
                                PyUnicode_2BYTE_DATA(unicode));
        PyUnicode_2BYTE_DATA(unicode)[_PyUnicode_WSTR_LENGTH(unicode)] = '\0';
        _PyUnicode_LENGTH(unicode) = _PyUnicode_WSTR_LENGTH(unicode);
        _PyUnicode_STATE(unicode).kind = PyUnicode_2BYTE_KIND;
        _PyUnicode_UTF8(unicode) = NULL;
        _PyUnicode_UTF8_LENGTH(unicode) = 0;
        PyObject_FREE(_PyUnicode_WSTR(unicode));
        _PyUnicode_WSTR(unicode) = NULL;
        _PyUnicode_WSTR_LENGTH(unicode) = 0;
#endif
    }
    /* maxchar exeeds 16 bit, wee need 4 bytes for unicode characters */
    else {
#if SIZEOF_WCHAR_T == 2
        /* in case the native representation is 2-bytes, we need to allocate a
           new normalized 4-byte version. */
        length_wo_surrogates = _PyUnicode_WSTR_LENGTH(unicode) - num_surrogates;
        _PyUnicode_DATA_ANY(unicode) = PyObject_MALLOC(4 * (length_wo_surrogates + 1));
        if (!_PyUnicode_DATA_ANY(unicode)) {
            PyErr_NoMemory();
            return -1;
        }
        _PyUnicode_LENGTH(unicode) = length_wo_surrogates;
        _PyUnicode_STATE(unicode).kind = PyUnicode_4BYTE_KIND;
        _PyUnicode_UTF8(unicode) = NULL;
        _PyUnicode_UTF8_LENGTH(unicode) = 0;
        /* unicode_convert_wchar_to_ucs4() requires a ready string */
        _PyUnicode_STATE(unicode).ready = 1;
        unicode_convert_wchar_to_ucs4(_PyUnicode_WSTR(unicode), end, unicode);
        PyObject_FREE(_PyUnicode_WSTR(unicode));
        _PyUnicode_WSTR(unicode) = NULL;
        _PyUnicode_WSTR_LENGTH(unicode) = 0;
#else
        assert(num_surrogates == 0);

        _PyUnicode_DATA_ANY(unicode) = _PyUnicode_WSTR(unicode);
        _PyUnicode_LENGTH(unicode) = _PyUnicode_WSTR_LENGTH(unicode);
        _PyUnicode_UTF8(unicode) = NULL;
        _PyUnicode_UTF8_LENGTH(unicode) = 0;
        _PyUnicode_STATE(unicode).kind = PyUnicode_4BYTE_KIND;
#endif
        PyUnicode_4BYTE_DATA(unicode)[_PyUnicode_LENGTH(unicode)] = '\0';
    }
    _PyUnicode_STATE(unicode).ready = 1;
    assert(_PyUnicode_CheckConsistency(unicode, 1));
    return 0;
}

static void
unicode_dealloc(register PyObject *unicode)
{
    switch (PyUnicode_CHECK_INTERNED(unicode)) {
    case SSTATE_NOT_INTERNED:
        break;

    case SSTATE_INTERNED_MORTAL:
        /* revive dead object temporarily for DelItem */
        Py_REFCNT(unicode) = 3;
        if (PyDict_DelItem(interned, unicode) != 0)
            Py_FatalError(
                "deletion of interned string failed");
        break;

    case SSTATE_INTERNED_IMMORTAL:
        Py_FatalError("Immortal interned string died.");

    default:
        Py_FatalError("Inconsistent interned string state.");
    }

    if (_PyUnicode_HAS_WSTR_MEMORY(unicode))
        PyObject_DEL(_PyUnicode_WSTR(unicode));
    if (_PyUnicode_HAS_UTF8_MEMORY(unicode))
        PyObject_DEL(_PyUnicode_UTF8(unicode));
    if (!PyUnicode_IS_COMPACT(unicode) && _PyUnicode_DATA_ANY(unicode))
        PyObject_DEL(_PyUnicode_DATA_ANY(unicode));

    Py_TYPE(unicode)->tp_free(unicode);
}

#ifdef Py_DEBUG
static int
unicode_is_singleton(PyObject *unicode)
{
    PyASCIIObject *ascii = (PyASCIIObject *)unicode;
    if (unicode == unicode_empty)
        return 1;
    if (ascii->state.kind != PyUnicode_WCHAR_KIND && ascii->length == 1)
    {
        Py_UCS4 ch = PyUnicode_READ_CHAR(unicode, 0);
        if (ch < 256 && unicode_latin1[ch] == unicode)
            return 1;
    }
    return 0;
}
#endif

static int
unicode_modifiable(PyObject *unicode)
{
    assert(_PyUnicode_CHECK(unicode));
    if (Py_REFCNT(unicode) != 1)
        return 0;
    if (_PyUnicode_HASH(unicode) != -1)
        return 0;
    if (PyUnicode_CHECK_INTERNED(unicode))
        return 0;
    if (!PyUnicode_CheckExact(unicode))
        return 0;
#ifdef Py_DEBUG
    /* singleton refcount is greater than 1 */
    assert(!unicode_is_singleton(unicode));
#endif
    return 1;
}

static int
unicode_resize(PyObject **p_unicode, Py_ssize_t length)
{
    PyObject *unicode;
    Py_ssize_t old_length;

    assert(p_unicode != NULL);
    unicode = *p_unicode;

    assert(unicode != NULL);
    assert(PyUnicode_Check(unicode));
    assert(0 <= length);

    if (_PyUnicode_KIND(unicode) == PyUnicode_WCHAR_KIND)
        old_length = PyUnicode_WSTR_LENGTH(unicode);
    else
        old_length = PyUnicode_GET_LENGTH(unicode);
    if (old_length == length)
        return 0;

    if (length == 0) {
        Py_DECREF(*p_unicode);
        *p_unicode = unicode_empty;
        Py_INCREF(*p_unicode);
        return 0;
    }

    if (!unicode_modifiable(unicode)) {
        PyObject *copy = resize_copy(unicode, length);
        if (copy == NULL)
            return -1;
        Py_DECREF(*p_unicode);
        *p_unicode = copy;
        return 0;
    }

    if (PyUnicode_IS_COMPACT(unicode)) {
        PyObject *new_unicode = resize_compact(unicode, length);
        if (new_unicode == NULL)
            return -1;
        *p_unicode = new_unicode;
        return 0;
    }
    return resize_inplace(unicode, length);
}

int
PyUnicode_Resize(PyObject **p_unicode, Py_ssize_t length)
{
    PyObject *unicode;
    if (p_unicode == NULL) {
        PyErr_BadInternalCall();
        return -1;
    }
    unicode = *p_unicode;
    if (unicode == NULL || !PyUnicode_Check(unicode) || length < 0)
    {
        PyErr_BadInternalCall();
        return -1;
    }
    return unicode_resize(p_unicode, length);
}

static int
unicode_widen(PyObject **p_unicode, Py_ssize_t length,
              unsigned int maxchar)
{
    PyObject *result;
    assert(PyUnicode_IS_READY(*p_unicode));
    assert(length <= PyUnicode_GET_LENGTH(*p_unicode));
    if (maxchar <= PyUnicode_MAX_CHAR_VALUE(*p_unicode))
        return 0;
    result = PyUnicode_New(PyUnicode_GET_LENGTH(*p_unicode),
                           maxchar);
    if (result == NULL)
        return -1;
    _PyUnicode_FastCopyCharacters(result, 0, *p_unicode, 0, length);
    Py_DECREF(*p_unicode);
    *p_unicode = result;
    return 0;
}

static int
unicode_putchar(PyObject **p_unicode, Py_ssize_t *pos,
                Py_UCS4 ch)
{
    assert(ch <= MAX_UNICODE);
    if (unicode_widen(p_unicode, *pos, ch) < 0)
        return -1;
    PyUnicode_WRITE(PyUnicode_KIND(*p_unicode),
                    PyUnicode_DATA(*p_unicode),
                    (*pos)++, ch);
    return 0;
}

/* Copy a ASCII or latin1 char* string into a Python Unicode string.

   WARNING: The function doesn't copy the terminating null character and
   doesn't check the maximum character (may write a latin1 character in an
   ASCII string). */
static void
unicode_write_cstr(PyObject *unicode, Py_ssize_t index,
                   const char *str, Py_ssize_t len)
{
    enum PyUnicode_Kind kind = PyUnicode_KIND(unicode);
    void *data = PyUnicode_DATA(unicode);
    const char *end = str + len;

    switch (kind) {
    case PyUnicode_1BYTE_KIND: {
        assert(index + len <= PyUnicode_GET_LENGTH(unicode));
        memcpy((char *) data + index, str, len);
        break;
    }
    case PyUnicode_2BYTE_KIND: {
        Py_UCS2 *start = (Py_UCS2 *)data + index;
        Py_UCS2 *ucs2 = start;
        assert(index <= PyUnicode_GET_LENGTH(unicode));

        for (; str < end; ++ucs2, ++str)
            *ucs2 = (Py_UCS2)*str;

        assert((ucs2 - start) <= PyUnicode_GET_LENGTH(unicode));
        break;
    }
    default: {
        Py_UCS4 *start = (Py_UCS4 *)data + index;
        Py_UCS4 *ucs4 = start;
        assert(kind == PyUnicode_4BYTE_KIND);
        assert(index <= PyUnicode_GET_LENGTH(unicode));

        for (; str < end; ++ucs4, ++str)
            *ucs4 = (Py_UCS4)*str;

        assert((ucs4 - start) <= PyUnicode_GET_LENGTH(unicode));
    }
    }
}


static PyObject*
get_latin1_char(unsigned char ch)
{
    PyObject *unicode = unicode_latin1[ch];
    if (!unicode) {
        unicode = PyUnicode_New(1, ch);
        if (!unicode)
            return NULL;
        PyUnicode_1BYTE_DATA(unicode)[0] = ch;
        assert(_PyUnicode_CheckConsistency(unicode, 1));
        unicode_latin1[ch] = unicode;
    }
    Py_INCREF(unicode);
    return unicode;
}

PyObject *
PyUnicode_FromUnicode(const Py_UNICODE *u, Py_ssize_t size)
{
    PyObject *unicode;
    Py_UCS4 maxchar = 0;
    Py_ssize_t num_surrogates;

    if (u == NULL)
        return (PyObject*)_PyUnicode_New(size);

    /* If the Unicode data is known at construction time, we can apply
       some optimizations which share commonly used objects. */

    /* Optimization for empty strings */
    if (size == 0 && unicode_empty != NULL) {
        Py_INCREF(unicode_empty);
        return unicode_empty;
    }

    /* Single character Unicode objects in the Latin-1 range are
       shared when using this constructor */
    if (size == 1 && *u < 256)
        return get_latin1_char((unsigned char)*u);

    /* If not empty and not single character, copy the Unicode data
       into the new object */
    if (find_maxchar_surrogates(u, u + size,
                                &maxchar, &num_surrogates) == -1)
        return NULL;

    unicode = PyUnicode_New(size - num_surrogates, maxchar);
    if (!unicode)
        return NULL;

    switch (PyUnicode_KIND(unicode)) {
    case PyUnicode_1BYTE_KIND:
        _PyUnicode_CONVERT_BYTES(Py_UNICODE, unsigned char,
                                u, u + size, PyUnicode_1BYTE_DATA(unicode));
        break;
    case PyUnicode_2BYTE_KIND:
#if Py_UNICODE_SIZE == 2
        Py_MEMCPY(PyUnicode_2BYTE_DATA(unicode), u, size * 2);
#else
        _PyUnicode_CONVERT_BYTES(Py_UNICODE, Py_UCS2,
                                u, u + size, PyUnicode_2BYTE_DATA(unicode));
#endif
        break;
    case PyUnicode_4BYTE_KIND:
#if SIZEOF_WCHAR_T == 2
        /* This is the only case which has to process surrogates, thus
           a simple copy loop is not enough and we need a function. */
        unicode_convert_wchar_to_ucs4(u, u + size, unicode);
#else
        assert(num_surrogates == 0);
        Py_MEMCPY(PyUnicode_4BYTE_DATA(unicode), u, size * 4);
#endif
        break;
    default:
        assert(0 && "Impossible state");
    }

    return unicode_result(unicode);
}

PyObject *
PyUnicode_FromStringAndSize(const char *u, Py_ssize_t size)
{
    if (size < 0) {
        PyErr_SetString(PyExc_SystemError,
                        "Negative size passed to PyUnicode_FromStringAndSize");
        return NULL;
    }
    if (u != NULL)
        return PyUnicode_DecodeUTF8Stateful(u, size, NULL, NULL);
    else
        return (PyObject *)_PyUnicode_New(size);
}

PyObject *
PyUnicode_FromString(const char *u)
{
    size_t size = strlen(u);
    if (size > PY_SSIZE_T_MAX) {
        PyErr_SetString(PyExc_OverflowError, "input too long");
        return NULL;
    }
    return PyUnicode_DecodeUTF8Stateful(u, (Py_ssize_t)size, NULL, NULL);
}

PyObject *
_PyUnicode_FromId(_Py_Identifier *id)
{
    if (!id->object) {
        id->object = PyUnicode_DecodeUTF8Stateful(id->string,
                                                  strlen(id->string),
                                                  NULL, NULL);
        if (!id->object)
            return NULL;
        PyUnicode_InternInPlace(&id->object);
        assert(!id->next);
        id->next = static_strings;
        static_strings = id;
    }
    return id->object;
}

void
_PyUnicode_ClearStaticStrings()
{
    _Py_Identifier *i;
    for (i = static_strings; i; i = i->next) {
        Py_DECREF(i->object);
        i->object = NULL;
        i->next = NULL;
    }
}

/* Internal function, doesn't check maximum character */

PyObject*
_PyUnicode_FromASCII(const char *buffer, Py_ssize_t size)
{
    const unsigned char *s = (const unsigned char *)buffer;
    PyObject *unicode;
    if (size == 1) {
#ifdef Py_DEBUG
        assert(s[0] < 128);
#endif
        return get_latin1_char(s[0]);
    }
    unicode = PyUnicode_New(size, 127);
    if (!unicode)
        return NULL;
    memcpy(PyUnicode_1BYTE_DATA(unicode), s, size);
    assert(_PyUnicode_CheckConsistency(unicode, 1));
    return unicode;
}

static Py_UCS4
kind_maxchar_limit(unsigned int kind)
{
    switch (kind) {
    case PyUnicode_1BYTE_KIND:
        return 0x80;
    case PyUnicode_2BYTE_KIND:
        return 0x100;
    case PyUnicode_4BYTE_KIND:
        return 0x10000;
    default:
        assert(0 && "invalid kind");
        return MAX_UNICODE;
    }
}

Py_LOCAL_INLINE(Py_UCS4)
align_maxchar(Py_UCS4 maxchar)
{
    if (maxchar <= 127)
        return 127;
    else if (maxchar <= 255)
        return 255;
    else if (maxchar <= 65535)
        return 65535;
    else
        return MAX_UNICODE;
}

static PyObject*
_PyUnicode_FromUCS1(const unsigned char* u, Py_ssize_t size)
{
    PyObject *res;
    unsigned char max_char;

    if (size == 0) {
        Py_INCREF(unicode_empty);
        return unicode_empty;
    }
    assert(size > 0);
    if (size == 1)
        return get_latin1_char(u[0]);

    max_char = ucs1lib_find_max_char(u, u + size);
    res = PyUnicode_New(size, max_char);
    if (!res)
        return NULL;
    memcpy(PyUnicode_1BYTE_DATA(res), u, size);
    assert(_PyUnicode_CheckConsistency(res, 1));
    return res;
}

static PyObject*
_PyUnicode_FromUCS2(const Py_UCS2 *u, Py_ssize_t size)
{
    PyObject *res;
    Py_UCS2 max_char;

    if (size == 0) {
        Py_INCREF(unicode_empty);
        return unicode_empty;
    }
    assert(size > 0);
    if (size == 1) {
        Py_UCS4 ch = u[0];
        if (ch < 256)
            return get_latin1_char((unsigned char)ch);

        res = PyUnicode_New(1, ch);
        if (res == NULL)
            return NULL;
        PyUnicode_WRITE(PyUnicode_KIND(res), PyUnicode_DATA(res), 0, ch);
        assert(_PyUnicode_CheckConsistency(res, 1));
        return res;
    }

    max_char = ucs2lib_find_max_char(u, u + size);
    res = PyUnicode_New(size, max_char);
    if (!res)
        return NULL;
    if (max_char >= 256)
        memcpy(PyUnicode_2BYTE_DATA(res), u, sizeof(Py_UCS2)*size);
    else {
        _PyUnicode_CONVERT_BYTES(
            Py_UCS2, Py_UCS1, u, u + size, PyUnicode_1BYTE_DATA(res));
    }
    assert(_PyUnicode_CheckConsistency(res, 1));
    return res;
}

static PyObject*
_PyUnicode_FromUCS4(const Py_UCS4 *u, Py_ssize_t size)
{
    PyObject *res;
    Py_UCS4 max_char;

    if (size == 0) {
        Py_INCREF(unicode_empty);
        return unicode_empty;
    }
    assert(size > 0);
    if (size == 1) {
        Py_UCS4 ch = u[0];
        if (ch < 256)
            return get_latin1_char((unsigned char)ch);

        res = PyUnicode_New(1, ch);
        if (res == NULL)
            return NULL;
        PyUnicode_WRITE(PyUnicode_KIND(res), PyUnicode_DATA(res), 0, ch);
        assert(_PyUnicode_CheckConsistency(res, 1));
        return res;
    }

    max_char = ucs4lib_find_max_char(u, u + size);
    res = PyUnicode_New(size, max_char);
    if (!res)
        return NULL;
    if (max_char < 256)
        _PyUnicode_CONVERT_BYTES(Py_UCS4, Py_UCS1, u, u + size,
                                 PyUnicode_1BYTE_DATA(res));
    else if (max_char < 0x10000)
        _PyUnicode_CONVERT_BYTES(Py_UCS4, Py_UCS2, u, u + size,
                                 PyUnicode_2BYTE_DATA(res));
    else
        memcpy(PyUnicode_4BYTE_DATA(res), u, sizeof(Py_UCS4)*size);
    assert(_PyUnicode_CheckConsistency(res, 1));
    return res;
}

PyObject*
PyUnicode_FromKindAndData(int kind, const void *buffer, Py_ssize_t size)
{
    if (size < 0) {
        PyErr_SetString(PyExc_ValueError, "size must be positive");
        return NULL;
    }
    switch (kind) {
    case PyUnicode_1BYTE_KIND:
        return _PyUnicode_FromUCS1(buffer, size);
    case PyUnicode_2BYTE_KIND:
        return _PyUnicode_FromUCS2(buffer, size);
    case PyUnicode_4BYTE_KIND:
        return _PyUnicode_FromUCS4(buffer, size);
    default:
        PyErr_SetString(PyExc_SystemError, "invalid kind");
        return NULL;
    }
}

Py_UCS4
_PyUnicode_FindMaxChar(PyObject *unicode, Py_ssize_t start, Py_ssize_t end)
{
    enum PyUnicode_Kind kind;
    void *startptr, *endptr;

    assert(PyUnicode_IS_READY(unicode));
    assert(0 <= start);
    assert(end <= PyUnicode_GET_LENGTH(unicode));
    assert(start <= end);

    if (start == 0 && end == PyUnicode_GET_LENGTH(unicode))
        return PyUnicode_MAX_CHAR_VALUE(unicode);

    if (start == end)
        return 127;

    if (PyUnicode_IS_ASCII(unicode))
        return 127;

    kind = PyUnicode_KIND(unicode);
    startptr = PyUnicode_DATA(unicode);
    endptr = (char *)startptr + end * kind;
    startptr = (char *)startptr + start * kind;
    switch(kind) {
    case PyUnicode_1BYTE_KIND:
        return ucs1lib_find_max_char(startptr, endptr);
    case PyUnicode_2BYTE_KIND:
        return ucs2lib_find_max_char(startptr, endptr);
    case PyUnicode_4BYTE_KIND:
        return ucs4lib_find_max_char(startptr, endptr);
    default:
        assert(0);
        return 0;
    }
}

/* Ensure that a string uses the most efficient storage, if it is not the
   case: create a new string with of the right kind. Write NULL into *p_unicode
   on error. */
static void
unicode_adjust_maxchar(PyObject **p_unicode)
{
    PyObject *unicode, *copy;
    Py_UCS4 max_char;
    Py_ssize_t len;
    unsigned int kind;

    assert(p_unicode != NULL);
    unicode = *p_unicode;
    assert(PyUnicode_IS_READY(unicode));
    if (PyUnicode_IS_ASCII(unicode))
        return;

    len = PyUnicode_GET_LENGTH(unicode);
    kind = PyUnicode_KIND(unicode);
    if (kind == PyUnicode_1BYTE_KIND) {
        const Py_UCS1 *u = PyUnicode_1BYTE_DATA(unicode);
        max_char = ucs1lib_find_max_char(u, u + len);
        if (max_char >= 128)
            return;
    }
    else if (kind == PyUnicode_2BYTE_KIND) {
        const Py_UCS2 *u = PyUnicode_2BYTE_DATA(unicode);
        max_char = ucs2lib_find_max_char(u, u + len);
        if (max_char >= 256)
            return;
    }
    else {
        const Py_UCS4 *u = PyUnicode_4BYTE_DATA(unicode);
        assert(kind == PyUnicode_4BYTE_KIND);
        max_char = ucs4lib_find_max_char(u, u + len);
        if (max_char >= 0x10000)
            return;
    }
    copy = PyUnicode_New(len, max_char);
    if (copy != NULL)
        _PyUnicode_FastCopyCharacters(copy, 0, unicode, 0, len);
    Py_DECREF(unicode);
    *p_unicode = copy;
}

PyObject*
_PyUnicode_Copy(PyObject *unicode)
{
    Py_ssize_t length;
    PyObject *copy;

    if (!PyUnicode_Check(unicode)) {
        PyErr_BadInternalCall();
        return NULL;
    }
    if (PyUnicode_READY(unicode) == -1)
        return NULL;

    length = PyUnicode_GET_LENGTH(unicode);
    copy = PyUnicode_New(length, PyUnicode_MAX_CHAR_VALUE(unicode));
    if (!copy)
        return NULL;
    assert(PyUnicode_KIND(copy) == PyUnicode_KIND(unicode));

    Py_MEMCPY(PyUnicode_DATA(copy), PyUnicode_DATA(unicode),
              length * PyUnicode_KIND(unicode));
    assert(_PyUnicode_CheckConsistency(copy, 1));
    return copy;
}


/* Widen Unicode objects to larger buffers. Don't write terminating null
   character. Return NULL on error. */

void*
_PyUnicode_AsKind(PyObject *s, unsigned int kind)
{
    Py_ssize_t len;
    void *result;
    unsigned int skind;

    if (PyUnicode_READY(s) == -1)
        return NULL;

    len = PyUnicode_GET_LENGTH(s);
    skind = PyUnicode_KIND(s);
    if (skind >= kind) {
        PyErr_SetString(PyExc_SystemError, "invalid widening attempt");
        return NULL;
    }
    switch (kind) {
    case PyUnicode_2BYTE_KIND:
        result = PyMem_Malloc(len * sizeof(Py_UCS2));
        if (!result)
            return PyErr_NoMemory();
        assert(skind == PyUnicode_1BYTE_KIND);
        _PyUnicode_CONVERT_BYTES(
            Py_UCS1, Py_UCS2,
            PyUnicode_1BYTE_DATA(s),
            PyUnicode_1BYTE_DATA(s) + len,
            result);
        return result;
    case PyUnicode_4BYTE_KIND:
        result = PyMem_Malloc(len * sizeof(Py_UCS4));
        if (!result)
            return PyErr_NoMemory();
        if (skind == PyUnicode_2BYTE_KIND) {
            _PyUnicode_CONVERT_BYTES(
                Py_UCS2, Py_UCS4,
                PyUnicode_2BYTE_DATA(s),
                PyUnicode_2BYTE_DATA(s) + len,
                result);
        }
        else {
            assert(skind == PyUnicode_1BYTE_KIND);
            _PyUnicode_CONVERT_BYTES(
                Py_UCS1, Py_UCS4,
                PyUnicode_1BYTE_DATA(s),
                PyUnicode_1BYTE_DATA(s) + len,
                result);
        }
        return result;
    default:
        break;
    }
    PyErr_SetString(PyExc_SystemError, "invalid kind");
    return NULL;
}

static Py_UCS4*
as_ucs4(PyObject *string, Py_UCS4 *target, Py_ssize_t targetsize,
        int copy_null)
{
    int kind;
    void *data;
    Py_ssize_t len, targetlen;
    if (PyUnicode_READY(string) == -1)
        return NULL;
    kind = PyUnicode_KIND(string);
    data = PyUnicode_DATA(string);
    len = PyUnicode_GET_LENGTH(string);
    targetlen = len;
    if (copy_null)
        targetlen++;
    if (!target) {
        if (PY_SSIZE_T_MAX / sizeof(Py_UCS4) < targetlen) {
            PyErr_NoMemory();
            return NULL;
        }
        target = PyMem_Malloc(targetlen * sizeof(Py_UCS4));
        if (!target) {
            PyErr_NoMemory();
            return NULL;
        }
    }
    else {
        if (targetsize < targetlen) {
            PyErr_Format(PyExc_SystemError,
                         "string is longer than the buffer");
            if (copy_null && 0 < targetsize)
                target[0] = 0;
            return NULL;
        }
    }
    if (kind == PyUnicode_1BYTE_KIND) {
        Py_UCS1 *start = (Py_UCS1 *) data;
        _PyUnicode_CONVERT_BYTES(Py_UCS1, Py_UCS4, start, start + len, target);
    }
    else if (kind == PyUnicode_2BYTE_KIND) {
        Py_UCS2 *start = (Py_UCS2 *) data;
        _PyUnicode_CONVERT_BYTES(Py_UCS2, Py_UCS4, start, start + len, target);
    }
    else {
        assert(kind == PyUnicode_4BYTE_KIND);
        Py_MEMCPY(target, data, len * sizeof(Py_UCS4));
    }
    if (copy_null)
        target[len] = 0;
    return target;
}

Py_UCS4*
PyUnicode_AsUCS4(PyObject *string, Py_UCS4 *target, Py_ssize_t targetsize,
                 int copy_null)
{
    if (target == NULL || targetsize < 0) {
        PyErr_BadInternalCall();
        return NULL;
    }
    return as_ucs4(string, target, targetsize, copy_null);
}

Py_UCS4*
PyUnicode_AsUCS4Copy(PyObject *string)
{
    return as_ucs4(string, NULL, 0, 1);
}

#ifdef HAVE_WCHAR_H

PyObject *
PyUnicode_FromWideChar(register const wchar_t *w, Py_ssize_t size)
{
    if (w == NULL) {
        if (size == 0) {
            Py_INCREF(unicode_empty);
            return unicode_empty;
        }
        PyErr_BadInternalCall();
        return NULL;
    }

    if (size == -1) {
        size = wcslen(w);
    }

    return PyUnicode_FromUnicode(w, size);
}

#endif /* HAVE_WCHAR_H */

static void
makefmt(char *fmt, int longflag, int longlongflag, int size_tflag,
        int zeropad, int width, int precision, char c)
{
    *fmt++ = '%';
    if (width) {
        if (zeropad)
            *fmt++ = '0';
        fmt += sprintf(fmt, "%d", width);
    }
    if (precision)
        fmt += sprintf(fmt, ".%d", precision);
    if (longflag)
        *fmt++ = 'l';
    else if (longlongflag) {
        /* longlongflag should only ever be nonzero on machines with
           HAVE_LONG_LONG defined */
#ifdef HAVE_LONG_LONG
        char *f = PY_FORMAT_LONG_LONG;
        while (*f)
            *fmt++ = *f++;
#else
        /* we shouldn't ever get here */
        assert(0);
        *fmt++ = 'l';
#endif
    }
    else if (size_tflag) {
        char *f = PY_FORMAT_SIZE_T;
        while (*f)
            *fmt++ = *f++;
    }
    *fmt++ = c;
    *fmt = '\0';
}

/* helper for PyUnicode_FromFormatV() */

static const char*
parse_format_flags(const char *f,
                   int *p_width, int *p_precision,
                   int *p_longflag, int *p_longlongflag, int *p_size_tflag)
{
    int width, precision, longflag, longlongflag, size_tflag;

    /* parse the width.precision part, e.g. "%2.5s" => width=2, precision=5 */
    f++;
    width = 0;
    while (Py_ISDIGIT((unsigned)*f))
        width = (width*10) + *f++ - '0';
    precision = 0;
    if (*f == '.') {
        f++;
        while (Py_ISDIGIT((unsigned)*f))
            precision = (precision*10) + *f++ - '0';
        if (*f == '%') {
            /* "%.3%s" => f points to "3" */
            f--;
        }
    }
    if (*f == '\0') {
        /* bogus format "%.1" => go backward, f points to "1" */
        f--;
    }
    if (p_width != NULL)
        *p_width = width;
    if (p_precision != NULL)
        *p_precision = precision;

    /* Handle %ld, %lu, %lld and %llu. */
    longflag = 0;
    longlongflag = 0;
    size_tflag = 0;

    if (*f == 'l') {
        if (f[1] == 'd' || f[1] == 'u' || f[1] == 'i') {
            longflag = 1;
            ++f;
        }
#ifdef HAVE_LONG_LONG
        else if (f[1] == 'l' &&
                 (f[2] == 'd' || f[2] == 'u' || f[2] == 'i')) {
            longlongflag = 1;
            f += 2;
        }
#endif
    }
    /* handle the size_t flag. */
    else if (*f == 'z' && (f[1] == 'd' || f[1] == 'u' || f[1] == 'i')) {
        size_tflag = 1;
        ++f;
    }
    if (p_longflag != NULL)
        *p_longflag = longflag;
    if (p_longlongflag != NULL)
        *p_longlongflag = longlongflag;
    if (p_size_tflag != NULL)
        *p_size_tflag = size_tflag;
    return f;
}

/* maximum number of characters required for output of %ld.  21 characters
   allows for 64-bit integers (in decimal) and an optional sign. */
#define MAX_LONG_CHARS 21
/* maximum number of characters required for output of %lld.
   We need at most ceil(log10(256)*SIZEOF_LONG_LONG) digits,
   plus 1 for the sign.  53/22 is an upper bound for log10(256). */
#define MAX_LONG_LONG_CHARS (2 + (SIZEOF_LONG_LONG*53-1) / 22)

PyObject *
PyUnicode_FromFormatV(const char *format, va_list vargs)
{
    va_list count;
    Py_ssize_t callcount = 0;
    PyObject **callresults = NULL;
    PyObject **callresult = NULL;
    Py_ssize_t n = 0;
    int width = 0;
    int precision = 0;
    int zeropad;
    const char* f;
    PyObject *string;
    /* used by sprintf */
    char fmt[61]; /* should be enough for %0width.precisionlld */
    Py_UCS4 maxchar = 127; /* result is ASCII by default */
    Py_UCS4 argmaxchar;
    Py_ssize_t numbersize = 0;
    char *numberresults = NULL;
    char *numberresult = NULL;
    Py_ssize_t i;
    int kind;
    void *data;

    Py_VA_COPY(count, vargs);
    /* step 1: count the number of %S/%R/%A/%s format specifications
     * (we call PyObject_Str()/PyObject_Repr()/PyObject_ASCII()/
     * PyUnicode_DecodeUTF8() for these objects once during step 3 and put the
     * result in an array)
     * also estimate a upper bound for all the number formats in the string,
     * numbers will be formatted in step 3 and be kept in a '\0'-separated
     * buffer before putting everything together. */
    for (f = format; *f; f++) {
        if (*f == '%') {
            int longlongflag;
            /* skip width or width.precision (eg. "1.2" of "%1.2f") */
            f = parse_format_flags(f, &width, NULL, NULL, &longlongflag, NULL);
            if (*f == 's' || *f=='S' || *f=='R' || *f=='A' || *f=='V')
                ++callcount;

            else if (*f == 'd' || *f=='u' || *f=='i' || *f=='x' || *f=='p') {
#ifdef HAVE_LONG_LONG
                if (longlongflag) {
                    if (width < MAX_LONG_LONG_CHARS)
                        width = MAX_LONG_LONG_CHARS;
                }
                else
#endif
                    /* MAX_LONG_CHARS is enough to hold a 64-bit integer,
                       including sign.  Decimal takes the most space.  This
                       isn't enough for octal.  If a width is specified we
                       need more (which we allocate later). */
                    if (width < MAX_LONG_CHARS)
                        width = MAX_LONG_CHARS;

                /* account for the size + '\0' to separate numbers
                   inside of the numberresults buffer */
                numbersize += (width + 1);
            }
        }
        else if ((unsigned char)*f > 127) {
            PyErr_Format(PyExc_ValueError,
                "PyUnicode_FromFormatV() expects an ASCII-encoded format "
                "string, got a non-ASCII byte: 0x%02x",
                (unsigned char)*f);
            return NULL;
        }
    }
    /* step 2: allocate memory for the results of
     * PyObject_Str()/PyObject_Repr()/PyUnicode_DecodeUTF8() calls */
    if (callcount) {
        callresults = PyObject_Malloc(sizeof(PyObject *) * callcount);
        if (!callresults) {
            PyErr_NoMemory();
            return NULL;
        }
        callresult = callresults;
    }
    /* step 2.5: allocate memory for the results of formating numbers */
    if (numbersize) {
        numberresults = PyObject_Malloc(numbersize);
        if (!numberresults) {
            PyErr_NoMemory();
            goto fail;
        }
        numberresult = numberresults;
    }

    /* step 3: format numbers and figure out how large a buffer we need */
    for (f = format; *f; f++) {
        if (*f == '%') {
            const char* p;
            int longflag;
            int longlongflag;
            int size_tflag;
            int numprinted;

            p = f;
            zeropad = (f[1] == '0');
            f = parse_format_flags(f, &width, &precision,
                                   &longflag, &longlongflag, &size_tflag);
            switch (*f) {
            case 'c':
            {
                Py_UCS4 ordinal = va_arg(count, int);
                maxchar = MAX_MAXCHAR(maxchar, ordinal);
                n++;
                break;
            }
            case '%':
                n++;
                break;
            case 'i':
            case 'd':
                makefmt(fmt, longflag, longlongflag, size_tflag, zeropad,
                        width, precision, *f);
                if (longflag)
                    numprinted = sprintf(numberresult, fmt,
                                         va_arg(count, long));
#ifdef HAVE_LONG_LONG
                else if (longlongflag)
                    numprinted = sprintf(numberresult, fmt,
                                         va_arg(count, PY_LONG_LONG));
#endif
                else if (size_tflag)
                    numprinted = sprintf(numberresult, fmt,
                                         va_arg(count, Py_ssize_t));
                else
                    numprinted = sprintf(numberresult, fmt,
                                         va_arg(count, int));
                n += numprinted;
                /* advance by +1 to skip over the '\0' */
                numberresult += (numprinted + 1);
                assert(*(numberresult - 1) == '\0');
                assert(*(numberresult - 2) != '\0');
                assert(numprinted >= 0);
                assert(numberresult <= numberresults + numbersize);
                break;
            case 'u':
                makefmt(fmt, longflag, longlongflag, size_tflag, zeropad,
                        width, precision, 'u');
                if (longflag)
                    numprinted = sprintf(numberresult, fmt,
                                         va_arg(count, unsigned long));
#ifdef HAVE_LONG_LONG
                else if (longlongflag)
                    numprinted = sprintf(numberresult, fmt,
                                         va_arg(count, unsigned PY_LONG_LONG));
#endif
                else if (size_tflag)
                    numprinted = sprintf(numberresult, fmt,
                                         va_arg(count, size_t));
                else
                    numprinted = sprintf(numberresult, fmt,
                                         va_arg(count, unsigned int));
                n += numprinted;
                numberresult += (numprinted + 1);
                assert(*(numberresult - 1) == '\0');
                assert(*(numberresult - 2) != '\0');
                assert(numprinted >= 0);
                assert(numberresult <= numberresults + numbersize);
                break;
            case 'x':
                makefmt(fmt, 0, 0, 0, zeropad, width, precision, 'x');
                numprinted = sprintf(numberresult, fmt, va_arg(count, int));
                n += numprinted;
                numberresult += (numprinted + 1);
                assert(*(numberresult - 1) == '\0');
                assert(*(numberresult - 2) != '\0');
                assert(numprinted >= 0);
                assert(numberresult <= numberresults + numbersize);
                break;
            case 'p':
                numprinted = sprintf(numberresult, "%p", va_arg(count, void*));
                /* %p is ill-defined:  ensure leading 0x. */
                if (numberresult[1] == 'X')
                    numberresult[1] = 'x';
                else if (numberresult[1] != 'x') {
                    memmove(numberresult + 2, numberresult,
                            strlen(numberresult) + 1);
                    numberresult[0] = '0';
                    numberresult[1] = 'x';
                    numprinted += 2;
                }
                n += numprinted;
                numberresult += (numprinted + 1);
                assert(*(numberresult - 1) == '\0');
                assert(*(numberresult - 2) != '\0');
                assert(numprinted >= 0);
                assert(numberresult <= numberresults + numbersize);
                break;
            case 's':
            {
                /* UTF-8 */
                const char *s = va_arg(count, const char*);
                PyObject *str = PyUnicode_DecodeUTF8Stateful(s, strlen(s), "replace", NULL);
                if (!str)
                    goto fail;
                /* since PyUnicode_DecodeUTF8 returns already flexible
                   unicode objects, there is no need to call ready on them */
                argmaxchar = PyUnicode_MAX_CHAR_VALUE(str);
                maxchar = MAX_MAXCHAR(maxchar, argmaxchar);
                n += PyUnicode_GET_LENGTH(str);
                /* Remember the str and switch to the next slot */
                *callresult++ = str;
                break;
            }
            case 'U':
            {
                PyObject *obj = va_arg(count, PyObject *);
                assert(obj && _PyUnicode_CHECK(obj));
                if (PyUnicode_READY(obj) == -1)
                    goto fail;
                argmaxchar = PyUnicode_MAX_CHAR_VALUE(obj);
                maxchar = MAX_MAXCHAR(maxchar, argmaxchar);
                n += PyUnicode_GET_LENGTH(obj);
                break;
            }
            case 'V':
            {
                PyObject *obj = va_arg(count, PyObject *);
                const char *str = va_arg(count, const char *);
                PyObject *str_obj;
                assert(obj || str);
                assert(!obj || _PyUnicode_CHECK(obj));
                if (obj) {
                    if (PyUnicode_READY(obj) == -1)
                        goto fail;
                    argmaxchar = PyUnicode_MAX_CHAR_VALUE(obj);
                    maxchar = MAX_MAXCHAR(maxchar, argmaxchar);
                    n += PyUnicode_GET_LENGTH(obj);
                    *callresult++ = NULL;
                }
                else {
                    str_obj = PyUnicode_DecodeUTF8Stateful(str, strlen(str), "replace", NULL);
                    if (!str_obj)
                        goto fail;
                    if (PyUnicode_READY(str_obj) == -1) {
                        Py_DECREF(str_obj);
                        goto fail;
                    }
                    argmaxchar = PyUnicode_MAX_CHAR_VALUE(str_obj);
                    maxchar = MAX_MAXCHAR(maxchar, argmaxchar);
                    n += PyUnicode_GET_LENGTH(str_obj);
                    *callresult++ = str_obj;
                }
                break;
            }
            case 'S':
            {
                PyObject *obj = va_arg(count, PyObject *);
                PyObject *str;
                assert(obj);
                str = PyObject_Str(obj);
                if (!str)
                    goto fail;
                if (PyUnicode_READY(str) == -1) {
                    Py_DECREF(str);
                    goto fail;
                }
                argmaxchar = PyUnicode_MAX_CHAR_VALUE(str);
                maxchar = MAX_MAXCHAR(maxchar, argmaxchar);
                n += PyUnicode_GET_LENGTH(str);
                /* Remember the str and switch to the next slot */
                *callresult++ = str;
                break;
            }
            case 'R':
            {
                PyObject *obj = va_arg(count, PyObject *);
                PyObject *repr;
                assert(obj);
                repr = PyObject_Repr(obj);
                if (!repr)
                    goto fail;
                if (PyUnicode_READY(repr) == -1) {
                    Py_DECREF(repr);
                    goto fail;
                }
                argmaxchar = PyUnicode_MAX_CHAR_VALUE(repr);
                maxchar = MAX_MAXCHAR(maxchar, argmaxchar);
                n += PyUnicode_GET_LENGTH(repr);
                /* Remember the repr and switch to the next slot */
                *callresult++ = repr;
                break;
            }
            case 'A':
            {
                PyObject *obj = va_arg(count, PyObject *);
                PyObject *ascii;
                assert(obj);
                ascii = PyObject_ASCII(obj);
                if (!ascii)
                    goto fail;
                if (PyUnicode_READY(ascii) == -1) {
                    Py_DECREF(ascii);
                    goto fail;
                }
                argmaxchar = PyUnicode_MAX_CHAR_VALUE(ascii);
                maxchar = MAX_MAXCHAR(maxchar, argmaxchar);
                n += PyUnicode_GET_LENGTH(ascii);
                /* Remember the repr and switch to the next slot */
                *callresult++ = ascii;
                break;
            }
            default:
                /* if we stumble upon an unknown
                   formatting code, copy the rest of
                   the format string to the output
                   string. (we cannot just skip the
                   code, since there's no way to know
                   what's in the argument list) */
                n += strlen(p);
                goto expand;
            }
        } else
            n++;
    }
  expand:
    /* step 4: fill the buffer */
    /* Since we've analyzed how much space we need,
       we don't have to resize the string.
       There can be no errors beyond this point. */
    string = PyUnicode_New(n, maxchar);
    if (!string)
        goto fail;
    kind = PyUnicode_KIND(string);
    data = PyUnicode_DATA(string);
    callresult = callresults;
    numberresult = numberresults;

    for (i = 0, f = format; *f; f++) {
        if (*f == '%') {
            const char* p;

            p = f;
            f = parse_format_flags(f, NULL, NULL, NULL, NULL, NULL);
            /* checking for == because the last argument could be a empty
               string, which causes i to point to end, the assert at the end of
               the loop */
            assert(i <= PyUnicode_GET_LENGTH(string));

            switch (*f) {
            case 'c':
            {
                const int ordinal = va_arg(vargs, int);
                PyUnicode_WRITE(kind, data, i++, ordinal);
                break;
            }
            case 'i':
            case 'd':
            case 'u':
            case 'x':
            case 'p':
            {
                Py_ssize_t len;
                /* unused, since we already have the result */
                if (*f == 'p')
                    (void) va_arg(vargs, void *);
                else
                    (void) va_arg(vargs, int);
                /* extract the result from numberresults and append. */
                len = strlen(numberresult);
                unicode_write_cstr(string, i, numberresult, len);
                /* skip over the separating '\0' */
                i += len;
                numberresult += len;
                assert(*numberresult == '\0');
                numberresult++;
                assert(numberresult <= numberresults + numbersize);
                break;
            }
            case 's':
            {
                /* unused, since we already have the result */
                Py_ssize_t size;
                (void) va_arg(vargs, char *);
                size = PyUnicode_GET_LENGTH(*callresult);
                assert(PyUnicode_KIND(*callresult) <= PyUnicode_KIND(string));
                _PyUnicode_FastCopyCharacters(string, i, *callresult, 0, size);
                i += size;
                /* We're done with the unicode()/repr() => forget it */
                Py_DECREF(*callresult);
                /* switch to next unicode()/repr() result */
                ++callresult;
                break;
            }
            case 'U':
            {
                PyObject *obj = va_arg(vargs, PyObject *);
                Py_ssize_t size;
                assert(PyUnicode_KIND(obj) <= PyUnicode_KIND(string));
                size = PyUnicode_GET_LENGTH(obj);
                _PyUnicode_FastCopyCharacters(string, i, obj, 0, size);
                i += size;
                break;
            }
            case 'V':
            {
                Py_ssize_t size;
                PyObject *obj = va_arg(vargs, PyObject *);
                va_arg(vargs, const char *);
                if (obj) {
                    size = PyUnicode_GET_LENGTH(obj);
                    assert(PyUnicode_KIND(obj) <= PyUnicode_KIND(string));
                    _PyUnicode_FastCopyCharacters(string, i, obj, 0, size);
                    i += size;
                } else {
                    size = PyUnicode_GET_LENGTH(*callresult);
                    assert(PyUnicode_KIND(*callresult) <=
                           PyUnicode_KIND(string));
                    _PyUnicode_FastCopyCharacters(string, i, *callresult, 0, size);
                    i += size;
                    Py_DECREF(*callresult);
                }
                ++callresult;
                break;
            }
            case 'S':
            case 'R':
            case 'A':
            {
                Py_ssize_t size = PyUnicode_GET_LENGTH(*callresult);
                /* unused, since we already have the result */
                (void) va_arg(vargs, PyObject *);
                assert(PyUnicode_KIND(*callresult) <= PyUnicode_KIND(string));
                _PyUnicode_FastCopyCharacters(string, i, *callresult, 0,  size);
                i += size;
                /* We're done with the unicode()/repr() => forget it */
                Py_DECREF(*callresult);
                /* switch to next unicode()/repr() result */
                ++callresult;
                break;
            }
            case '%':
                PyUnicode_WRITE(kind, data, i++, '%');
                break;
            default:
            {
                Py_ssize_t len = strlen(p);
                unicode_write_cstr(string, i, p, len);
                i += len;
                assert(i == PyUnicode_GET_LENGTH(string));
                goto end;
            }
            }
        }
        else {
            assert(i < PyUnicode_GET_LENGTH(string));
            PyUnicode_WRITE(kind, data, i++, *f);
        }
    }
    assert(i == PyUnicode_GET_LENGTH(string));

  end:
    if (callresults)
        PyObject_Free(callresults);
    if (numberresults)
        PyObject_Free(numberresults);
    return unicode_result(string);
  fail:
    if (callresults) {
        PyObject **callresult2 = callresults;
        while (callresult2 < callresult) {
            Py_XDECREF(*callresult2);
            ++callresult2;
        }
        PyObject_Free(callresults);
    }
    if (numberresults)
        PyObject_Free(numberresults);
    return NULL;
}

PyObject *
PyUnicode_FromFormat(const char *format, ...)
{
    PyObject* ret;
    va_list vargs;

#ifdef HAVE_STDARG_PROTOTYPES
    va_start(vargs, format);
#else
    va_start(vargs);
#endif
    ret = PyUnicode_FromFormatV(format, vargs);
    va_end(vargs);
    return ret;
}

#ifdef HAVE_WCHAR_H

/* Helper function for PyUnicode_AsWideChar() and PyUnicode_AsWideCharString():
   convert a Unicode object to a wide character string.

   - If w is NULL: return the number of wide characters (including the null
     character) required to convert the unicode object. Ignore size argument.

   - Otherwise: return the number of wide characters (excluding the null
     character) written into w. Write at most size wide characters (including
     the null character). */
static Py_ssize_t
unicode_aswidechar(PyObject *unicode,
                   wchar_t *w,
                   Py_ssize_t size)
{
    Py_ssize_t res;
    const wchar_t *wstr;

    wstr = PyUnicode_AsUnicodeAndSize(unicode, &res);
    if (wstr == NULL)
        return -1;

    if (w != NULL) {
        if (size > res)
            size = res + 1;
        else
            res = size;
        Py_MEMCPY(w, wstr, size * sizeof(wchar_t));
        return res;
    }
    else
        return res + 1;
}

Py_ssize_t
PyUnicode_AsWideChar(PyObject *unicode,
                     wchar_t *w,
                     Py_ssize_t size)
{
    if (unicode == NULL) {
        PyErr_BadInternalCall();
        return -1;
    }
    return unicode_aswidechar(unicode, w, size);
}

wchar_t*
PyUnicode_AsWideCharString(PyObject *unicode,
                           Py_ssize_t *size)
{
    wchar_t* buffer;
    Py_ssize_t buflen;

    if (unicode == NULL) {
        PyErr_BadInternalCall();
        return NULL;
    }

    buflen = unicode_aswidechar(unicode, NULL, 0);
    if (buflen == -1)
        return NULL;
    if (PY_SSIZE_T_MAX / sizeof(wchar_t) < buflen) {
        PyErr_NoMemory();
        return NULL;
    }

    buffer = PyMem_MALLOC(buflen * sizeof(wchar_t));
    if (buffer == NULL) {
        PyErr_NoMemory();
        return NULL;
    }
    buflen = unicode_aswidechar(unicode, buffer, buflen);
    if (buflen == -1) {
        PyMem_FREE(buffer);
        return NULL;
    }
    if (size != NULL)
        *size = buflen;
    return buffer;
}

#endif /* HAVE_WCHAR_H */

PyObject *
PyUnicode_FromOrdinal(int ordinal)
{
    PyObject *v;
    if (ordinal < 0 || ordinal > MAX_UNICODE) {
        PyErr_SetString(PyExc_ValueError,
                        "chr() arg not in range(0x110000)");
        return NULL;
    }

    if (ordinal < 256)
        return get_latin1_char(ordinal);

    v = PyUnicode_New(1, ordinal);
    if (v == NULL)
        return NULL;
    PyUnicode_WRITE(PyUnicode_KIND(v), PyUnicode_DATA(v), 0, ordinal);
    assert(_PyUnicode_CheckConsistency(v, 1));
    return v;
}

PyObject *
PyUnicode_FromObject(register PyObject *obj)
{
    /* XXX Perhaps we should make this API an alias of
       PyObject_Str() instead ?! */
    if (PyUnicode_CheckExact(obj)) {
        if (PyUnicode_READY(obj) == -1)
            return NULL;
        Py_INCREF(obj);
        return obj;
    }
    if (PyUnicode_Check(obj)) {
        /* For a Unicode subtype that's not a Unicode object,
           return a true Unicode object with the same data. */
        return _PyUnicode_Copy(obj);
    }
    PyErr_Format(PyExc_TypeError,
                 "Can't convert '%.100s' object to str implicitly",
                 Py_TYPE(obj)->tp_name);
    return NULL;
}

PyObject *
PyUnicode_FromEncodedObject(register PyObject *obj,
                            const char *encoding,
                            const char *errors)
{
    Py_buffer buffer;
    PyObject *v;

    if (obj == NULL) {
        PyErr_BadInternalCall();
        return NULL;
    }

    /* Decoding bytes objects is the most common case and should be fast */
    if (PyBytes_Check(obj)) {
        if (PyBytes_GET_SIZE(obj) == 0) {
            Py_INCREF(unicode_empty);
            v = unicode_empty;
        }
        else {
            v = PyUnicode_Decode(
                    PyBytes_AS_STRING(obj), PyBytes_GET_SIZE(obj),
                    encoding, errors);
        }
        return v;
    }

    if (PyUnicode_Check(obj)) {
        PyErr_SetString(PyExc_TypeError,
                        "decoding str is not supported");
        return NULL;
    }

    /* Retrieve a bytes buffer view through the PEP 3118 buffer interface */
    if (PyObject_GetBuffer(obj, &buffer, PyBUF_SIMPLE) < 0) {
        PyErr_Format(PyExc_TypeError,
                     "coercing to str: need bytes, bytearray "
                     "or buffer-like object, %.80s found",
                     Py_TYPE(obj)->tp_name);
        return NULL;
    }

    if (buffer.len == 0) {
        Py_INCREF(unicode_empty);
        v = unicode_empty;
    }
    else
        v = PyUnicode_Decode((char*) buffer.buf, buffer.len, encoding, errors);

    PyBuffer_Release(&buffer);
    return v;
}

/* Convert encoding to lower case and replace '_' with '-' in order to
   catch e.g. UTF_8. Return 0 on error (encoding is longer than lower_len-1),
   1 on success. */
static int
normalize_encoding(const char *encoding,
                   char *lower,
                   size_t lower_len)
{
    const char *e;
    char *l;
    char *l_end;

    if (encoding == NULL) {
        strcpy(lower, "utf-8");
        return 1;
    }
    e = encoding;
    l = lower;
    l_end = &lower[lower_len - 1];
    while (*e) {
        if (l == l_end)
            return 0;
        if (Py_ISUPPER(*e)) {
            *l++ = Py_TOLOWER(*e++);
        }
        else if (*e == '_') {
            *l++ = '-';
            e++;
        }
        else {
            *l++ = *e++;
        }
    }
    *l = '\0';
    return 1;
}

PyObject *
PyUnicode_Decode(const char *s,
                 Py_ssize_t size,
                 const char *encoding,
                 const char *errors)
{
    PyObject *buffer = NULL, *unicode;
    Py_buffer info;
    char lower[11];  /* Enough for any encoding shortcut */

    /* Shortcuts for common default encodings */
    if (normalize_encoding(encoding, lower, sizeof(lower))) {
        if ((strcmp(lower, "utf-8") == 0) ||
            (strcmp(lower, "utf8") == 0))
            return PyUnicode_DecodeUTF8Stateful(s, size, errors, NULL);
        else if ((strcmp(lower, "latin-1") == 0) ||
                 (strcmp(lower, "latin1") == 0) ||
                 (strcmp(lower, "iso-8859-1") == 0))
            return PyUnicode_DecodeLatin1(s, size, errors);
#ifdef HAVE_MBCS
        else if (strcmp(lower, "mbcs") == 0)
            return PyUnicode_DecodeMBCS(s, size, errors);
#endif
        else if (strcmp(lower, "ascii") == 0)
            return PyUnicode_DecodeASCII(s, size, errors);
        else if (strcmp(lower, "utf-16") == 0)
            return PyUnicode_DecodeUTF16(s, size, errors, 0);
        else if (strcmp(lower, "utf-32") == 0)
            return PyUnicode_DecodeUTF32(s, size, errors, 0);
    }

    /* Decode via the codec registry */
    buffer = NULL;
    if (PyBuffer_FillInfo(&info, NULL, (void *)s, size, 1, PyBUF_FULL_RO) < 0)
        goto onError;
    buffer = PyMemoryView_FromBuffer(&info);
    if (buffer == NULL)
        goto onError;
    unicode = PyCodec_Decode(buffer, encoding, errors);
    if (unicode == NULL)
        goto onError;
    if (!PyUnicode_Check(unicode)) {
        PyErr_Format(PyExc_TypeError,
                     "decoder did not return a str object (type=%.400s)",
                     Py_TYPE(unicode)->tp_name);
        Py_DECREF(unicode);
        goto onError;
    }
    Py_DECREF(buffer);
    return unicode_result(unicode);

  onError:
    Py_XDECREF(buffer);
    return NULL;
}

PyObject *
PyUnicode_AsDecodedObject(PyObject *unicode,
                          const char *encoding,
                          const char *errors)
{
    PyObject *v;

    if (!PyUnicode_Check(unicode)) {
        PyErr_BadArgument();
        goto onError;
    }

    if (encoding == NULL)
        encoding = PyUnicode_GetDefaultEncoding();

    /* Decode via the codec registry */
    v = PyCodec_Decode(unicode, encoding, errors);
    if (v == NULL)
        goto onError;
    return unicode_result(v);

  onError:
    return NULL;
}

PyObject *
PyUnicode_AsDecodedUnicode(PyObject *unicode,
                           const char *encoding,
                           const char *errors)
{
    PyObject *v;

    if (!PyUnicode_Check(unicode)) {
        PyErr_BadArgument();
        goto onError;
    }

    if (encoding == NULL)
        encoding = PyUnicode_GetDefaultEncoding();

    /* Decode via the codec registry */
    v = PyCodec_Decode(unicode, encoding, errors);
    if (v == NULL)
        goto onError;
    if (!PyUnicode_Check(v)) {
        PyErr_Format(PyExc_TypeError,
                     "decoder did not return a str object (type=%.400s)",
                     Py_TYPE(v)->tp_name);
        Py_DECREF(v);
        goto onError;
    }
    return unicode_result(v);

  onError:
    return NULL;
}

PyObject *
PyUnicode_Encode(const Py_UNICODE *s,
                 Py_ssize_t size,
                 const char *encoding,
                 const char *errors)
{
    PyObject *v, *unicode;

    unicode = PyUnicode_FromUnicode(s, size);
    if (unicode == NULL)
        return NULL;
    v = PyUnicode_AsEncodedString(unicode, encoding, errors);
    Py_DECREF(unicode);
    return v;
}

PyObject *
PyUnicode_AsEncodedObject(PyObject *unicode,
                          const char *encoding,
                          const char *errors)
{
    PyObject *v;

    if (!PyUnicode_Check(unicode)) {
        PyErr_BadArgument();
        goto onError;
    }

    if (encoding == NULL)
        encoding = PyUnicode_GetDefaultEncoding();

    /* Encode via the codec registry */
    v = PyCodec_Encode(unicode, encoding, errors);
    if (v == NULL)
        goto onError;
    return v;

  onError:
    return NULL;
}

static size_t
wcstombs_errorpos(const wchar_t *wstr)
{
    size_t len;
#if SIZEOF_WCHAR_T == 2
    wchar_t buf[3];
#else
    wchar_t buf[2];
#endif
    char outbuf[MB_LEN_MAX];
    const wchar_t *start, *previous;

#if SIZEOF_WCHAR_T == 2
    buf[2] = 0;
#else
    buf[1] = 0;
#endif
    start = wstr;
    while (*wstr != L'\0')
    {
        previous = wstr;
#if SIZEOF_WCHAR_T == 2
        if (Py_UNICODE_IS_HIGH_SURROGATE(wstr[0])
            && Py_UNICODE_IS_LOW_SURROGATE(wstr[1]))
        {
            buf[0] = wstr[0];
            buf[1] = wstr[1];
            wstr += 2;
        }
        else {
            buf[0] = *wstr;
            buf[1] = 0;
            wstr++;
        }
#else
        buf[0] = *wstr;
        wstr++;
#endif
        len = wcstombs(outbuf, buf, sizeof(outbuf));
        if (len == (size_t)-1)
            return previous - start;
    }

    /* failed to find the unencodable character */
    return 0;
}

static int
locale_error_handler(const char *errors, int *surrogateescape)
{
    if (errors == NULL) {
        *surrogateescape = 0;
        return 0;
    }

    if (strcmp(errors, "strict") == 0) {
        *surrogateescape = 0;
        return 0;
    }
    if (strcmp(errors, "surrogateescape") == 0) {
        *surrogateescape = 1;
        return 0;
    }
    PyErr_Format(PyExc_ValueError,
                 "only 'strict' and 'surrogateescape' error handlers "
                 "are supported, not '%s'",
                 errors);
    return -1;
}

PyObject *
PyUnicode_EncodeLocale(PyObject *unicode, const char *errors)
{
    Py_ssize_t wlen, wlen2;
    wchar_t *wstr;
    PyObject *bytes = NULL;
    char *errmsg;
    PyObject *reason;
    PyObject *exc;
    size_t error_pos;
    int surrogateescape;

    if (locale_error_handler(errors, &surrogateescape) < 0)
        return NULL;

    wstr = PyUnicode_AsWideCharString(unicode, &wlen);
    if (wstr == NULL)
        return NULL;

    wlen2 = wcslen(wstr);
    if (wlen2 != wlen) {
        PyMem_Free(wstr);
        PyErr_SetString(PyExc_TypeError, "embedded null character");
        return NULL;
    }

    if (surrogateescape) {
        /* locale encoding with surrogateescape */
        char *str;

        str = _Py_wchar2char(wstr, &error_pos);
        if (str == NULL) {
            if (error_pos == (size_t)-1) {
                PyErr_NoMemory();
                PyMem_Free(wstr);
                return NULL;
            }
            else {
                goto encode_error;
            }
        }
        PyMem_Free(wstr);

        bytes = PyBytes_FromString(str);
        PyMem_Free(str);
    }
    else {
        size_t len, len2;

        len = wcstombs(NULL, wstr, 0);
        if (len == (size_t)-1) {
            error_pos = (size_t)-1;
            goto encode_error;
        }

        bytes = PyBytes_FromStringAndSize(NULL, len);
        if (bytes == NULL) {
            PyMem_Free(wstr);
            return NULL;
        }

        len2 = wcstombs(PyBytes_AS_STRING(bytes), wstr, len+1);
        if (len2 == (size_t)-1 || len2 > len) {
            error_pos = (size_t)-1;
            goto encode_error;
        }
        PyMem_Free(wstr);
    }
    return bytes;

encode_error:
    errmsg = strerror(errno);
    assert(errmsg != NULL);

    if (error_pos == (size_t)-1)
        error_pos = wcstombs_errorpos(wstr);

    PyMem_Free(wstr);
    Py_XDECREF(bytes);

    if (errmsg != NULL) {
        size_t errlen;
        wstr = _Py_char2wchar(errmsg, &errlen);
        if (wstr != NULL) {
            reason = PyUnicode_FromWideChar(wstr, errlen);
            PyMem_Free(wstr);
        } else
            errmsg = NULL;
    }
    if (errmsg == NULL)
        reason = PyUnicode_FromString(
            "wcstombs() encountered an unencodable "
            "wide character");
    if (reason == NULL)
        return NULL;

    exc = PyObject_CallFunction(PyExc_UnicodeEncodeError, "sOnnO",
                                "locale", unicode,
                                (Py_ssize_t)error_pos,
                                (Py_ssize_t)(error_pos+1),
                                reason);
    Py_DECREF(reason);
    if (exc != NULL) {
        PyCodec_StrictErrors(exc);
        Py_XDECREF(exc);
    }
    return NULL;
}

PyObject *
PyUnicode_EncodeFSDefault(PyObject *unicode)
{
#ifdef HAVE_MBCS
    return PyUnicode_EncodeCodePage(CP_ACP, unicode, NULL);
#elif defined(__APPLE__)
    return _PyUnicode_AsUTF8String(unicode, "surrogateescape");
#else
    PyInterpreterState *interp = PyThreadState_GET()->interp;
    /* Bootstrap check: if the filesystem codec is implemented in Python, we
       cannot use it to encode and decode filenames before it is loaded. Load
       the Python codec requires to encode at least its own filename. Use the C
       version of the locale codec until the codec registry is initialized and
       the Python codec is loaded.

       Py_FileSystemDefaultEncoding is shared between all interpreters, we
       cannot only rely on it: check also interp->fscodec_initialized for
       subinterpreters. */
    if (Py_FileSystemDefaultEncoding && interp->fscodec_initialized) {
        return PyUnicode_AsEncodedString(unicode,
                                         Py_FileSystemDefaultEncoding,
                                         "surrogateescape");
    }
    else {
        return PyUnicode_EncodeLocale(unicode, "surrogateescape");
    }
#endif
}

PyObject *
PyUnicode_AsEncodedString(PyObject *unicode,
                          const char *encoding,
                          const char *errors)
{
    PyObject *v;
    char lower[11];  /* Enough for any encoding shortcut */

    if (!PyUnicode_Check(unicode)) {
        PyErr_BadArgument();
        return NULL;
    }

    /* Shortcuts for common default encodings */
    if (normalize_encoding(encoding, lower, sizeof(lower))) {
        if ((strcmp(lower, "utf-8") == 0) ||
            (strcmp(lower, "utf8") == 0))
        {
            if (errors == NULL || strcmp(errors, "strict") == 0)
                return _PyUnicode_AsUTF8String(unicode, NULL);
            else
                return _PyUnicode_AsUTF8String(unicode, errors);
        }
        else if ((strcmp(lower, "latin-1") == 0) ||
                 (strcmp(lower, "latin1") == 0) ||
                 (strcmp(lower, "iso-8859-1") == 0))
            return _PyUnicode_AsLatin1String(unicode, errors);
#ifdef HAVE_MBCS
        else if (strcmp(lower, "mbcs") == 0)
            return PyUnicode_EncodeCodePage(CP_ACP, unicode, errors);
#endif
        else if (strcmp(lower, "ascii") == 0)
            return _PyUnicode_AsASCIIString(unicode, errors);
    }

    /* Encode via the codec registry */
    v = PyCodec_Encode(unicode, encoding, errors);
    if (v == NULL)
        return NULL;

    /* The normal path */
    if (PyBytes_Check(v))
        return v;

    /* If the codec returns a buffer, raise a warning and convert to bytes */
    if (PyByteArray_Check(v)) {
        int error;
        PyObject *b;

        error = PyErr_WarnFormat(PyExc_RuntimeWarning, 1,
            "encoder %s returned bytearray instead of bytes",
            encoding);
        if (error) {
            Py_DECREF(v);
            return NULL;
        }

        b = PyBytes_FromStringAndSize(PyByteArray_AS_STRING(v), Py_SIZE(v));
        Py_DECREF(v);
        return b;
    }

    PyErr_Format(PyExc_TypeError,
                 "encoder did not return a bytes object (type=%.400s)",
                 Py_TYPE(v)->tp_name);
    Py_DECREF(v);
    return NULL;
}

PyObject *
PyUnicode_AsEncodedUnicode(PyObject *unicode,
                           const char *encoding,
                           const char *errors)
{
    PyObject *v;

    if (!PyUnicode_Check(unicode)) {
        PyErr_BadArgument();
        goto onError;
    }

    if (encoding == NULL)
        encoding = PyUnicode_GetDefaultEncoding();

    /* Encode via the codec registry */
    v = PyCodec_Encode(unicode, encoding, errors);
    if (v == NULL)
        goto onError;
    if (!PyUnicode_Check(v)) {
        PyErr_Format(PyExc_TypeError,
                     "encoder did not return an str object (type=%.400s)",
                     Py_TYPE(v)->tp_name);
        Py_DECREF(v);
        goto onError;
    }
    return v;

  onError:
    return NULL;
}

static size_t
mbstowcs_errorpos(const char *str, size_t len)
{
#ifdef HAVE_MBRTOWC
    const char *start = str;
    mbstate_t mbs;
    size_t converted;
    wchar_t ch;

    memset(&mbs, 0, sizeof mbs);
    while (len)
    {
        converted = mbrtowc(&ch, (char*)str, len, &mbs);
        if (converted == 0)
            /* Reached end of string */
            break;
        if (converted == (size_t)-1 || converted == (size_t)-2) {
            /* Conversion error or incomplete character */
            return str - start;
        }
        else {
            str += converted;
            len -= converted;
        }
    }
    /* failed to find the undecodable byte sequence */
    return 0;
#endif
    return 0;
}

PyObject*
PyUnicode_DecodeLocaleAndSize(const char *str, Py_ssize_t len,
                              const char *errors)
{
    wchar_t smallbuf[256];
    size_t smallbuf_len = Py_ARRAY_LENGTH(smallbuf);
    wchar_t *wstr;
    size_t wlen, wlen2;
    PyObject *unicode;
    int surrogateescape;
    size_t error_pos;
    char *errmsg;
    PyObject *reason, *exc;

    if (locale_error_handler(errors, &surrogateescape) < 0)
        return NULL;

    if (str[len] != '\0' || len != strlen(str)) {
        PyErr_SetString(PyExc_TypeError, "embedded null character");
        return NULL;
    }

    if (surrogateescape)
    {
        wstr = _Py_char2wchar(str, &wlen);
        if (wstr == NULL) {
            if (wlen == (size_t)-1)
                PyErr_NoMemory();
            else
                PyErr_SetFromErrno(PyExc_OSError);
            return NULL;
        }

        unicode = PyUnicode_FromWideChar(wstr, wlen);
        PyMem_Free(wstr);
    }
    else {
#ifndef HAVE_BROKEN_MBSTOWCS
        wlen = mbstowcs(NULL, str, 0);
#else
        wlen = len;
#endif
        if (wlen == (size_t)-1)
            goto decode_error;
        if (wlen+1 <= smallbuf_len) {
            wstr = smallbuf;
        }
        else {
            if (wlen > PY_SSIZE_T_MAX / sizeof(wchar_t) - 1)
                return PyErr_NoMemory();

            wstr = PyMem_Malloc((wlen+1) * sizeof(wchar_t));
            if (!wstr)
                return PyErr_NoMemory();
        }

        /* This shouldn't fail now */
        wlen2 = mbstowcs(wstr, str, wlen+1);
        if (wlen2 == (size_t)-1) {
            if (wstr != smallbuf)
                PyMem_Free(wstr);
            goto decode_error;
        }
#ifdef HAVE_BROKEN_MBSTOWCS
        assert(wlen2 == wlen);
#endif
        unicode = PyUnicode_FromWideChar(wstr, wlen2);
        if (wstr != smallbuf)
            PyMem_Free(wstr);
    }
    return unicode;

decode_error:
    errmsg = strerror(errno);
    assert(errmsg != NULL);

    error_pos = mbstowcs_errorpos(str, len);
    if (errmsg != NULL) {
        size_t errlen;
        wstr = _Py_char2wchar(errmsg, &errlen);
        if (wstr != NULL) {
            reason = PyUnicode_FromWideChar(wstr, errlen);
            PyMem_Free(wstr);
        } else
            errmsg = NULL;
    }
    if (errmsg == NULL)
        reason = PyUnicode_FromString(
            "mbstowcs() encountered an invalid multibyte sequence");
    if (reason == NULL)
        return NULL;

    exc = PyObject_CallFunction(PyExc_UnicodeDecodeError, "sy#nnO",
                                "locale", str, len,
                                (Py_ssize_t)error_pos,
                                (Py_ssize_t)(error_pos+1),
                                reason);
    Py_DECREF(reason);
    if (exc != NULL) {
        PyCodec_StrictErrors(exc);
        Py_XDECREF(exc);
    }
    return NULL;
}

PyObject*
PyUnicode_DecodeLocale(const char *str, const char *errors)
{
    Py_ssize_t size = (Py_ssize_t)strlen(str);
    return PyUnicode_DecodeLocaleAndSize(str, size, errors);
}


PyObject*
PyUnicode_DecodeFSDefault(const char *s) {
    Py_ssize_t size = (Py_ssize_t)strlen(s);
    return PyUnicode_DecodeFSDefaultAndSize(s, size);
}

PyObject*
PyUnicode_DecodeFSDefaultAndSize(const char *s, Py_ssize_t size)
{
#ifdef HAVE_MBCS
    return PyUnicode_DecodeMBCS(s, size, NULL);
#elif defined(__APPLE__)
    return PyUnicode_DecodeUTF8Stateful(s, size, "surrogateescape", NULL);
#else
    PyInterpreterState *interp = PyThreadState_GET()->interp;
    /* Bootstrap check: if the filesystem codec is implemented in Python, we
       cannot use it to encode and decode filenames before it is loaded. Load
       the Python codec requires to encode at least its own filename. Use the C
       version of the locale codec until the codec registry is initialized and
       the Python codec is loaded.

       Py_FileSystemDefaultEncoding is shared between all interpreters, we
       cannot only rely on it: check also interp->fscodec_initialized for
       subinterpreters. */
    if (Py_FileSystemDefaultEncoding && interp->fscodec_initialized) {
        return PyUnicode_Decode(s, size,
                                Py_FileSystemDefaultEncoding,
                                "surrogateescape");
    }
    else {
        return PyUnicode_DecodeLocaleAndSize(s, size, "surrogateescape");
    }
#endif
}


int
_PyUnicode_HasNULChars(PyObject* s)
{
    static PyObject *nul = NULL;

    if (nul == NULL)
        nul = PyUnicode_FromStringAndSize("\0", 1);
    if (nul == NULL)
        return -1;
    return PyUnicode_Contains(s, nul);
}


int
PyUnicode_FSConverter(PyObject* arg, void* addr)
{
    PyObject *output = NULL;
    Py_ssize_t size;
    void *data;
    if (arg == NULL) {
        Py_DECREF(*(PyObject**)addr);
        return 1;
    }
    if (PyBytes_Check(arg)) {
        output = arg;
        Py_INCREF(output);
    }
    else {
        arg = PyUnicode_FromObject(arg);
        if (!arg)
            return 0;
        output = PyUnicode_EncodeFSDefault(arg);
        Py_DECREF(arg);
        if (!output)
            return 0;
        if (!PyBytes_Check(output)) {
            Py_DECREF(output);
            PyErr_SetString(PyExc_TypeError, "encoder failed to return bytes");
            return 0;
        }
    }
    size = PyBytes_GET_SIZE(output);
    data = PyBytes_AS_STRING(output);
    if (size != strlen(data)) {
        PyErr_SetString(PyExc_TypeError, "embedded NUL character");
        Py_DECREF(output);
        return 0;
    }
    *(PyObject**)addr = output;
    return Py_CLEANUP_SUPPORTED;
}


int
PyUnicode_FSDecoder(PyObject* arg, void* addr)
{
    PyObject *output = NULL;
    if (arg == NULL) {
        Py_DECREF(*(PyObject**)addr);
        return 1;
    }
    if (PyUnicode_Check(arg)) {
        if (PyUnicode_READY(arg) == -1)
            return 0;
        output = arg;
        Py_INCREF(output);
    }
    else {
        arg = PyBytes_FromObject(arg);
        if (!arg)
            return 0;
        output = PyUnicode_DecodeFSDefaultAndSize(PyBytes_AS_STRING(arg),
                                                  PyBytes_GET_SIZE(arg));
        Py_DECREF(arg);
        if (!output)
            return 0;
        if (!PyUnicode_Check(output)) {
            Py_DECREF(output);
            PyErr_SetString(PyExc_TypeError, "decoder failed to return unicode");
            return 0;
        }
    }
    if (PyUnicode_READY(output) == -1) {
        Py_DECREF(output);
        return 0;
    }
    if (findchar(PyUnicode_DATA(output), PyUnicode_KIND(output),
                 PyUnicode_GET_LENGTH(output), 0, 1) >= 0) {
        PyErr_SetString(PyExc_TypeError, "embedded NUL character");
        Py_DECREF(output);
        return 0;
    }
    *(PyObject**)addr = output;
    return Py_CLEANUP_SUPPORTED;
}


char*
PyUnicode_AsUTF8AndSize(PyObject *unicode, Py_ssize_t *psize)
{
    PyObject *bytes;

    if (!PyUnicode_Check(unicode)) {
        PyErr_BadArgument();
        return NULL;
    }
    if (PyUnicode_READY(unicode) == -1)
        return NULL;

    if (PyUnicode_UTF8(unicode) == NULL) {
        assert(!PyUnicode_IS_COMPACT_ASCII(unicode));
        bytes = _PyUnicode_AsUTF8String(unicode, "strict");
        if (bytes == NULL)
            return NULL;
        _PyUnicode_UTF8(unicode) = PyObject_MALLOC(PyBytes_GET_SIZE(bytes) + 1);
        if (_PyUnicode_UTF8(unicode) == NULL) {
            Py_DECREF(bytes);
            return NULL;
        }
        _PyUnicode_UTF8_LENGTH(unicode) = PyBytes_GET_SIZE(bytes);
        Py_MEMCPY(_PyUnicode_UTF8(unicode),
                  PyBytes_AS_STRING(bytes),
                  _PyUnicode_UTF8_LENGTH(unicode) + 1);
        Py_DECREF(bytes);
    }

    if (psize)
        *psize = PyUnicode_UTF8_LENGTH(unicode);
    return PyUnicode_UTF8(unicode);
}

char*
PyUnicode_AsUTF8(PyObject *unicode)
{
    return PyUnicode_AsUTF8AndSize(unicode, NULL);
}

Py_UNICODE *
PyUnicode_AsUnicodeAndSize(PyObject *unicode, Py_ssize_t *size)
{
    const unsigned char *one_byte;
#if SIZEOF_WCHAR_T == 4
    const Py_UCS2 *two_bytes;
#else
    const Py_UCS4 *four_bytes;
    const Py_UCS4 *ucs4_end;
    Py_ssize_t num_surrogates;
#endif
    wchar_t *w;
    wchar_t *wchar_end;

    if (!PyUnicode_Check(unicode)) {
        PyErr_BadArgument();
        return NULL;
    }
    if (_PyUnicode_WSTR(unicode) == NULL) {
        /* Non-ASCII compact unicode object */
        assert(_PyUnicode_KIND(unicode) != 0);
        assert(PyUnicode_IS_READY(unicode));

        if (PyUnicode_KIND(unicode) == PyUnicode_4BYTE_KIND) {
#if SIZEOF_WCHAR_T == 2
            four_bytes = PyUnicode_4BYTE_DATA(unicode);
            ucs4_end = four_bytes + _PyUnicode_LENGTH(unicode);
            num_surrogates = 0;

            for (; four_bytes < ucs4_end; ++four_bytes) {
                if (*four_bytes > 0xFFFF)
                    ++num_surrogates;
            }

            _PyUnicode_WSTR(unicode) = (wchar_t *) PyObject_MALLOC(
                    sizeof(wchar_t) * (_PyUnicode_LENGTH(unicode) + 1 + num_surrogates));
            if (!_PyUnicode_WSTR(unicode)) {
                PyErr_NoMemory();
                return NULL;
            }
            _PyUnicode_WSTR_LENGTH(unicode) = _PyUnicode_LENGTH(unicode) + num_surrogates;

            w = _PyUnicode_WSTR(unicode);
            wchar_end = w + _PyUnicode_WSTR_LENGTH(unicode);
            four_bytes = PyUnicode_4BYTE_DATA(unicode);
            for (; four_bytes < ucs4_end; ++four_bytes, ++w) {
                if (*four_bytes > 0xFFFF) {
                    assert(*four_bytes <= MAX_UNICODE);
                    /* encode surrogate pair in this case */
                    *w++ = Py_UNICODE_HIGH_SURROGATE(*four_bytes);
                    *w   = Py_UNICODE_LOW_SURROGATE(*four_bytes);
                }
                else
                    *w = *four_bytes;

                if (w > wchar_end) {
                    assert(0 && "Miscalculated string end");
                }
            }
            *w = 0;
#else
            /* sizeof(wchar_t) == 4 */
            Py_FatalError("Impossible unicode object state, wstr and str "
                          "should share memory already.");
            return NULL;
#endif
        }
        else {
            _PyUnicode_WSTR(unicode) = (wchar_t *) PyObject_MALLOC(sizeof(wchar_t) *
                                                  (_PyUnicode_LENGTH(unicode) + 1));
            if (!_PyUnicode_WSTR(unicode)) {
                PyErr_NoMemory();
                return NULL;
            }
            if (!PyUnicode_IS_COMPACT_ASCII(unicode))
                _PyUnicode_WSTR_LENGTH(unicode) = _PyUnicode_LENGTH(unicode);
            w = _PyUnicode_WSTR(unicode);
            wchar_end = w + _PyUnicode_LENGTH(unicode);

            if (PyUnicode_KIND(unicode) == PyUnicode_1BYTE_KIND) {
                one_byte = PyUnicode_1BYTE_DATA(unicode);
                for (; w < wchar_end; ++one_byte, ++w)
                    *w = *one_byte;
                /* null-terminate the wstr */
                *w = 0;
            }
            else if (PyUnicode_KIND(unicode) == PyUnicode_2BYTE_KIND) {
#if SIZEOF_WCHAR_T == 4
                two_bytes = PyUnicode_2BYTE_DATA(unicode);
                for (; w < wchar_end; ++two_bytes, ++w)
                    *w = *two_bytes;
                /* null-terminate the wstr */
                *w = 0;
#else
                /* sizeof(wchar_t) == 2 */
                PyObject_FREE(_PyUnicode_WSTR(unicode));
                _PyUnicode_WSTR(unicode) = NULL;
                Py_FatalError("Impossible unicode object state, wstr "
                              "and str should share memory already.");
                return NULL;
#endif
            }
            else {
                assert(0 && "This should never happen.");
            }
        }
    }
    if (size != NULL)
        *size = PyUnicode_WSTR_LENGTH(unicode);
    return _PyUnicode_WSTR(unicode);
}

Py_UNICODE *
PyUnicode_AsUnicode(PyObject *unicode)
{
    return PyUnicode_AsUnicodeAndSize(unicode, NULL);
}


Py_ssize_t
PyUnicode_GetSize(PyObject *unicode)
{
    if (!PyUnicode_Check(unicode)) {
        PyErr_BadArgument();
        goto onError;
    }
    return PyUnicode_GET_SIZE(unicode);

  onError:
    return -1;
}

Py_ssize_t
PyUnicode_GetLength(PyObject *unicode)
{
    if (!PyUnicode_Check(unicode)) {
        PyErr_BadArgument();
        return -1;
    }
    if (PyUnicode_READY(unicode) == -1)
        return -1;
    return PyUnicode_GET_LENGTH(unicode);
}

Py_UCS4
PyUnicode_ReadChar(PyObject *unicode, Py_ssize_t index)
{
    if (!PyUnicode_Check(unicode) || PyUnicode_READY(unicode) == -1) {
        PyErr_BadArgument();
        return (Py_UCS4)-1;
    }
    if (index < 0 || index >= PyUnicode_GET_LENGTH(unicode)) {
        PyErr_SetString(PyExc_IndexError, "string index out of range");
        return (Py_UCS4)-1;
    }
    return PyUnicode_READ_CHAR(unicode, index);
}

int
PyUnicode_WriteChar(PyObject *unicode, Py_ssize_t index, Py_UCS4 ch)
{
    if (!PyUnicode_Check(unicode) || !PyUnicode_IS_COMPACT(unicode)) {
        PyErr_BadArgument();
        return -1;
    }
    assert(PyUnicode_IS_READY(unicode));
    if (index < 0 || index >= PyUnicode_GET_LENGTH(unicode)) {
        PyErr_SetString(PyExc_IndexError, "string index out of range");
        return -1;
    }
    if (unicode_check_modifiable(unicode))
        return -1;
    if (ch > PyUnicode_MAX_CHAR_VALUE(unicode)) {
        PyErr_SetString(PyExc_ValueError, "character out of range");
        return -1;
    }
    PyUnicode_WRITE(PyUnicode_KIND(unicode), PyUnicode_DATA(unicode),
                    index, ch);
    return 0;
}

const char *
PyUnicode_GetDefaultEncoding(void)
{
    return "utf-8";
}

/* create or adjust a UnicodeDecodeError */
static void
make_decode_exception(PyObject **exceptionObject,
                      const char *encoding,
                      const char *input, Py_ssize_t length,
                      Py_ssize_t startpos, Py_ssize_t endpos,
                      const char *reason)
{
    if (*exceptionObject == NULL) {
        *exceptionObject = PyUnicodeDecodeError_Create(
            encoding, input, length, startpos, endpos, reason);
    }
    else {
        if (PyUnicodeDecodeError_SetStart(*exceptionObject, startpos))
            goto onError;
        if (PyUnicodeDecodeError_SetEnd(*exceptionObject, endpos))
            goto onError;
        if (PyUnicodeDecodeError_SetReason(*exceptionObject, reason))
            goto onError;
    }
    return;

onError:
    Py_DECREF(*exceptionObject);
    *exceptionObject = NULL;
}

/* error handling callback helper:
   build arguments, call the callback and check the arguments,
   if no exception occurred, copy the replacement to the output
   and adjust various state variables.
   return 0 on success, -1 on error
*/

static int
unicode_decode_call_errorhandler(const char *errors, PyObject **errorHandler,
                                 const char *encoding, const char *reason,
                                 const char **input, const char **inend, Py_ssize_t *startinpos,
                                 Py_ssize_t *endinpos, PyObject **exceptionObject, const char **inptr,
                                 PyObject **output, Py_ssize_t *outpos)
{
    static char *argparse = "O!n;decoding error handler must return (str, int) tuple";

    PyObject *restuple = NULL;
    PyObject *repunicode = NULL;
    Py_ssize_t outsize;
    Py_ssize_t insize;
    Py_ssize_t requiredsize;
    Py_ssize_t newpos;
    PyObject *inputobj = NULL;
    int res = -1;

    if (_PyUnicode_KIND(*output) != PyUnicode_WCHAR_KIND)
        outsize = PyUnicode_GET_LENGTH(*output);
    else
        outsize = _PyUnicode_WSTR_LENGTH(*output);

    if (*errorHandler == NULL) {
        *errorHandler = PyCodec_LookupError(errors);
        if (*errorHandler == NULL)
            goto onError;
    }

    make_decode_exception(exceptionObject,
        encoding,
        *input, *inend - *input,
        *startinpos, *endinpos,
        reason);
    if (*exceptionObject == NULL)
        goto onError;

    restuple = PyObject_CallFunctionObjArgs(*errorHandler, *exceptionObject, NULL);
    if (restuple == NULL)
        goto onError;
    if (!PyTuple_Check(restuple)) {
        PyErr_SetString(PyExc_TypeError, &argparse[4]);
        goto onError;
    }
    if (!PyArg_ParseTuple(restuple, argparse, &PyUnicode_Type, &repunicode, &newpos))
        goto onError;
    if (PyUnicode_READY(repunicode) == -1)
        goto onError;

    /* Copy back the bytes variables, which might have been modified by the
       callback */
    inputobj = PyUnicodeDecodeError_GetObject(*exceptionObject);
    if (!inputobj)
        goto onError;
    if (!PyBytes_Check(inputobj)) {
        PyErr_Format(PyExc_TypeError, "exception attribute object must be bytes");
    }
    *input = PyBytes_AS_STRING(inputobj);
    insize = PyBytes_GET_SIZE(inputobj);
    *inend = *input + insize;
    /* we can DECREF safely, as the exception has another reference,
       so the object won't go away. */
    Py_DECREF(inputobj);

    if (newpos<0)
        newpos = insize+newpos;
    if (newpos<0 || newpos>insize) {
        PyErr_Format(PyExc_IndexError, "position %zd from error handler out of bounds", newpos);
        goto onError;
    }

    if (_PyUnicode_KIND(*output) != PyUnicode_WCHAR_KIND) {
        /* need more space? (at least enough for what we
           have+the replacement+the rest of the string (starting
           at the new input position), so we won't have to check space
           when there are no errors in the rest of the string) */
        Py_ssize_t replen = PyUnicode_GET_LENGTH(repunicode);
        requiredsize = *outpos + replen + insize-newpos;
        if (requiredsize > outsize) {
            if (requiredsize<2*outsize)
                requiredsize = 2*outsize;
            if (unicode_resize(output, requiredsize) < 0)
                goto onError;
        }
        if (unicode_widen(output, *outpos,
                          PyUnicode_MAX_CHAR_VALUE(repunicode)) < 0)
            goto onError;
        _PyUnicode_FastCopyCharacters(*output, *outpos, repunicode, 0, replen);
        *outpos += replen;
    }
    else {
        wchar_t *repwstr;
        Py_ssize_t repwlen;
        repwstr = PyUnicode_AsUnicodeAndSize(repunicode, &repwlen);
        if (repwstr == NULL)
            goto onError;
        /* need more space? (at least enough for what we
           have+the replacement+the rest of the string (starting
           at the new input position), so we won't have to check space
           when there are no errors in the rest of the string) */
        requiredsize = *outpos + repwlen + insize-newpos;
        if (requiredsize > outsize) {
            if (requiredsize < 2*outsize)
                requiredsize = 2*outsize;
            if (unicode_resize(output, requiredsize) < 0)
                goto onError;
        }
        wcsncpy(_PyUnicode_WSTR(*output) + *outpos, repwstr, repwlen);
        *outpos += repwlen;
    }
    *endinpos = newpos;
    *inptr = *input + newpos;

    /* we made it! */
    res = 0;

  onError:
    Py_XDECREF(restuple);
    return res;
}

/* --- UTF-7 Codec -------------------------------------------------------- */

/* See RFC2152 for details.  We encode conservatively and decode liberally. */

/* Three simple macros defining base-64. */

/* Is c a base-64 character? */

#define IS_BASE64(c) \
    (((c) >= 'A' && (c) <= 'Z') ||     \
     ((c) >= 'a' && (c) <= 'z') ||     \
     ((c) >= '0' && (c) <= '9') ||     \
     (c) == '+' || (c) == '/')

/* given that c is a base-64 character, what is its base-64 value? */

#define FROM_BASE64(c)                                                  \
    (((c) >= 'A' && (c) <= 'Z') ? (c) - 'A' :                           \
     ((c) >= 'a' && (c) <= 'z') ? (c) - 'a' + 26 :                      \
     ((c) >= '0' && (c) <= '9') ? (c) - '0' + 52 :                      \
     (c) == '+' ? 62 : 63)

/* What is the base-64 character of the bottom 6 bits of n? */

#define TO_BASE64(n)  \
    ("ABCDEFGHIJKLMNOPQRSTUVWXYZabcdefghijklmnopqrstuvwxyz0123456789+/"[(n) & 0x3f])

/* DECODE_DIRECT: this byte encountered in a UTF-7 string should be
 * decoded as itself.  We are permissive on decoding; the only ASCII
 * byte not decoding to itself is the + which begins a base64
 * string. */

#define DECODE_DIRECT(c)                                \
    ((c) <= 127 && (c) != '+')

/* The UTF-7 encoder treats ASCII characters differently according to
 * whether they are Set D, Set O, Whitespace, or special (i.e. none of
 * the above).  See RFC2152.  This array identifies these different
 * sets:
 * 0 : "Set D"
 *     alphanumeric and '(),-./:?
 * 1 : "Set O"
 *     !"#$%&*;<=>@[]^_`{|}
 * 2 : "whitespace"
 *     ht nl cr sp
 * 3 : special (must be base64 encoded)
 *     everything else (i.e. +\~ and non-printing codes 0-8 11-12 14-31 127)
 */

static
char utf7_category[128] = {
/* nul soh stx etx eot enq ack bel bs  ht  nl  vt  np  cr  so  si  */
    3,  3,  3,  3,  3,  3,  3,  3,  3,  2,  2,  3,  3,  2,  3,  3,
/* dle dc1 dc2 dc3 dc4 nak syn etb can em  sub esc fs  gs  rs  us  */
    3,  3,  3,  3,  3,  3,  3,  3,  3,  3,  3,  3,  3,  3,  3,  3,
/* sp   !   "   #   $   %   &   '   (   )   *   +   ,   -   .   /  */
    2,  1,  1,  1,  1,  1,  1,  0,  0,  0,  1,  3,  0,  0,  0,  0,
/*  0   1   2   3   4   5   6   7   8   9   :   ;   <   =   >   ?  */
    0,  0,  0,  0,  0,  0,  0,  0,  0,  0,  0,  1,  1,  1,  1,  0,
/*  @   A   B   C   D   E   F   G   H   I   J   K   L   M   N   O  */
    1,  0,  0,  0,  0,  0,  0,  0,  0,  0,  0,  0,  0,  0,  0,  0,
/*  P   Q   R   S   T   U   V   W   X   Y   Z   [   \   ]   ^   _  */
    0,  0,  0,  0,  0,  0,  0,  0,  0,  0,  0,  1,  3,  1,  1,  1,
/*  `   a   b   c   d   e   f   g   h   i   j   k   l   m   n   o  */
    1,  0,  0,  0,  0,  0,  0,  0,  0,  0,  0,  0,  0,  0,  0,  0,
/*  p   q   r   s   t   u   v   w   x   y   z   {   |   }   ~  del */
    0,  0,  0,  0,  0,  0,  0,  0,  0,  0,  0,  1,  1,  1,  3,  3,
};

/* ENCODE_DIRECT: this character should be encoded as itself.  The
 * answer depends on whether we are encoding set O as itself, and also
 * on whether we are encoding whitespace as itself.  RFC2152 makes it
 * clear that the answers to these questions vary between
 * applications, so this code needs to be flexible.  */

#define ENCODE_DIRECT(c, directO, directWS)             \
    ((c) < 128 && (c) > 0 &&                            \
     ((utf7_category[(c)] == 0) ||                      \
      (directWS && (utf7_category[(c)] == 2)) ||        \
      (directO && (utf7_category[(c)] == 1))))

PyObject *
PyUnicode_DecodeUTF7(const char *s,
                     Py_ssize_t size,
                     const char *errors)
{
    return PyUnicode_DecodeUTF7Stateful(s, size, errors, NULL);
}

/* The decoder.  The only state we preserve is our read position,
 * i.e. how many characters we have consumed.  So if we end in the
 * middle of a shift sequence we have to back off the read position
 * and the output to the beginning of the sequence, otherwise we lose
 * all the shift state (seen bits, number of bits seen, high
 * surrogate). */

PyObject *
PyUnicode_DecodeUTF7Stateful(const char *s,
                             Py_ssize_t size,
                             const char *errors,
                             Py_ssize_t *consumed)
{
    const char *starts = s;
    Py_ssize_t startinpos;
    Py_ssize_t endinpos;
    Py_ssize_t outpos;
    const char *e;
    PyObject *unicode;
    const char *errmsg = "";
    int inShift = 0;
    Py_ssize_t shiftOutStart;
    unsigned int base64bits = 0;
    unsigned long base64buffer = 0;
    Py_UCS4 surrogate = 0;
    PyObject *errorHandler = NULL;
    PyObject *exc = NULL;

    /* Start off assuming it's all ASCII. Widen later as necessary. */
    unicode = PyUnicode_New(size, 127);
    if (!unicode)
        return NULL;
    if (size == 0) {
        if (consumed)
            *consumed = 0;
        return unicode;
    }

    shiftOutStart = outpos = 0;
    e = s + size;

    while (s < e) {
        Py_UCS4 ch;
      restart:
        ch = (unsigned char) *s;

        if (inShift) { /* in a base-64 section */
            if (IS_BASE64(ch)) { /* consume a base-64 character */
                base64buffer = (base64buffer << 6) | FROM_BASE64(ch);
                base64bits += 6;
                s++;
                if (base64bits >= 16) {
                    /* we have enough bits for a UTF-16 value */
                    Py_UCS4 outCh = (Py_UCS4)(base64buffer >> (base64bits-16));
                    base64bits -= 16;
                    base64buffer &= (1 << base64bits) - 1; /* clear high bits */
                    if (surrogate) {
                        /* expecting a second surrogate */
                        if (Py_UNICODE_IS_LOW_SURROGATE(outCh)) {
                            Py_UCS4 ch2 = Py_UNICODE_JOIN_SURROGATES(surrogate, outCh);
                            if (unicode_putchar(&unicode, &outpos, ch2) < 0)
                                goto onError;
                            surrogate = 0;
                            continue;
                        }
                        else {
                            if (unicode_putchar(&unicode, &outpos, surrogate) < 0)
                                goto onError;
                            surrogate = 0;
                        }
                    }
                    if (Py_UNICODE_IS_HIGH_SURROGATE(outCh)) {
                        /* first surrogate */
                        surrogate = outCh;
                    }
                    else {
                        if (unicode_putchar(&unicode, &outpos, outCh) < 0)
                            goto onError;
                    }
                }
            }
            else { /* now leaving a base-64 section */
                inShift = 0;
                s++;
                if (surrogate) {
                    if (unicode_putchar(&unicode, &outpos, surrogate) < 0)
                        goto onError;
                    surrogate = 0;
                }
                if (base64bits > 0) { /* left-over bits */
                    if (base64bits >= 6) {
                        /* We've seen at least one base-64 character */
                        errmsg = "partial character in shift sequence";
                        goto utf7Error;
                    }
                    else {
                        /* Some bits remain; they should be zero */
                        if (base64buffer != 0) {
                            errmsg = "non-zero padding bits in shift sequence";
                            goto utf7Error;
                        }
                    }
                }
                if (ch != '-') {
                    /* '-' is absorbed; other terminating
                       characters are preserved */
                    if (unicode_putchar(&unicode, &outpos, ch) < 0)
                        goto onError;
                }
            }
        }
        else if ( ch == '+' ) {
            startinpos = s-starts;
            s++; /* consume '+' */
            if (s < e && *s == '-') { /* '+-' encodes '+' */
                s++;
                if (unicode_putchar(&unicode, &outpos, '+') < 0)
                    goto onError;
            }
            else { /* begin base64-encoded section */
                inShift = 1;
                shiftOutStart = outpos;
                base64bits = 0;
            }
        }
        else if (DECODE_DIRECT(ch)) { /* character decodes as itself */
            if (unicode_putchar(&unicode, &outpos, ch) < 0)
                goto onError;
            s++;
        }
        else {
            startinpos = s-starts;
            s++;
            errmsg = "unexpected special character";
            goto utf7Error;
        }
        continue;
utf7Error:
        endinpos = s-starts;
        if (unicode_decode_call_errorhandler(
                errors, &errorHandler,
                "utf7", errmsg,
                &starts, &e, &startinpos, &endinpos, &exc, &s,
                &unicode, &outpos))
            goto onError;
    }

    /* end of string */

    if (inShift && !consumed) { /* in shift sequence, no more to follow */
        /* if we're in an inconsistent state, that's an error */
        if (surrogate ||
                (base64bits >= 6) ||
                (base64bits > 0 && base64buffer != 0)) {
            endinpos = size;
            if (unicode_decode_call_errorhandler(
                    errors, &errorHandler,
                    "utf7", "unterminated shift sequence",
                    &starts, &e, &startinpos, &endinpos, &exc, &s,
                    &unicode, &outpos))
                goto onError;
            if (s < e)
                goto restart;
        }
    }

    /* return state */
    if (consumed) {
        if (inShift) {
            outpos = shiftOutStart; /* back off output */
            *consumed = startinpos;
        }
        else {
            *consumed = s-starts;
        }
    }

    if (unicode_resize(&unicode, outpos) < 0)
        goto onError;

    Py_XDECREF(errorHandler);
    Py_XDECREF(exc);
    return unicode_result(unicode);

  onError:
    Py_XDECREF(errorHandler);
    Py_XDECREF(exc);
    Py_DECREF(unicode);
    return NULL;
}


PyObject *
_PyUnicode_EncodeUTF7(PyObject *str,
                      int base64SetO,
                      int base64WhiteSpace,
                      const char *errors)
{
    int kind;
    void *data;
    Py_ssize_t len;
    PyObject *v;
    Py_ssize_t allocated;
    int inShift = 0;
    Py_ssize_t i;
    unsigned int base64bits = 0;
    unsigned long base64buffer = 0;
    char * out;
    char * start;

    if (PyUnicode_READY(str) == -1)
        return NULL;
    kind = PyUnicode_KIND(str);
    data = PyUnicode_DATA(str);
    len = PyUnicode_GET_LENGTH(str);

    if (len == 0)
        return PyBytes_FromStringAndSize(NULL, 0);

    /* It might be possible to tighten this worst case */
    allocated = 8 * len;
    if (allocated / 8 != len)
        return PyErr_NoMemory();

    v = PyBytes_FromStringAndSize(NULL, allocated);
    if (v == NULL)
        return NULL;

    start = out = PyBytes_AS_STRING(v);
    for (i = 0; i < len; ++i) {
        Py_UCS4 ch = PyUnicode_READ(kind, data, i);

        if (inShift) {
            if (ENCODE_DIRECT(ch, !base64SetO, !base64WhiteSpace)) {
                /* shifting out */
                if (base64bits) { /* output remaining bits */
                    *out++ = TO_BASE64(base64buffer << (6-base64bits));
                    base64buffer = 0;
                    base64bits = 0;
                }
                inShift = 0;
                /* Characters not in the BASE64 set implicitly unshift the sequence
                   so no '-' is required, except if the character is itself a '-' */
                if (IS_BASE64(ch) || ch == '-') {
                    *out++ = '-';
                }
                *out++ = (char) ch;
            }
            else {
                goto encode_char;
            }
        }
        else { /* not in a shift sequence */
            if (ch == '+') {
                *out++ = '+';
                        *out++ = '-';
            }
            else if (ENCODE_DIRECT(ch, !base64SetO, !base64WhiteSpace)) {
                *out++ = (char) ch;
            }
            else {
                *out++ = '+';
                inShift = 1;
                goto encode_char;
            }
        }
        continue;
encode_char:
        if (ch >= 0x10000) {
            assert(ch <= MAX_UNICODE);

            /* code first surrogate */
            base64bits += 16;
            base64buffer = (base64buffer << 16) | 0xd800 | ((ch-0x10000) >> 10);
            while (base64bits >= 6) {
                *out++ = TO_BASE64(base64buffer >> (base64bits-6));
                base64bits -= 6;
            }
            /* prepare second surrogate */
            ch = Py_UNICODE_LOW_SURROGATE(ch);
        }
        base64bits += 16;
        base64buffer = (base64buffer << 16) | ch;
        while (base64bits >= 6) {
            *out++ = TO_BASE64(base64buffer >> (base64bits-6));
            base64bits -= 6;
        }
    }
    if (base64bits)
        *out++= TO_BASE64(base64buffer << (6-base64bits) );
    if (inShift)
        *out++ = '-';
    if (_PyBytes_Resize(&v, out - start) < 0)
        return NULL;
    return v;
}
PyObject *
PyUnicode_EncodeUTF7(const Py_UNICODE *s,
                     Py_ssize_t size,
                     int base64SetO,
                     int base64WhiteSpace,
                     const char *errors)
{
    PyObject *result;
    PyObject *tmp = PyUnicode_FromUnicode(s, size);
    if (tmp == NULL)
        return NULL;
    result = _PyUnicode_EncodeUTF7(tmp, base64SetO,
                                   base64WhiteSpace, errors);
    Py_DECREF(tmp);
    return result;
}

#undef IS_BASE64
#undef FROM_BASE64
#undef TO_BASE64
#undef DECODE_DIRECT
#undef ENCODE_DIRECT

/* --- UTF-8 Codec -------------------------------------------------------- */

PyObject *
PyUnicode_DecodeUTF8(const char *s,
                     Py_ssize_t size,
                     const char *errors)
{
    return PyUnicode_DecodeUTF8Stateful(s, size, errors, NULL);
}

#include "stringlib/asciilib.h"
#include "stringlib/codecs.h"
#include "stringlib/undef.h"

#include "stringlib/ucs1lib.h"
#include "stringlib/codecs.h"
#include "stringlib/undef.h"

#include "stringlib/ucs2lib.h"
#include "stringlib/codecs.h"
#include "stringlib/undef.h"

#include "stringlib/ucs4lib.h"
#include "stringlib/codecs.h"
#include "stringlib/undef.h"

/* Mask to quickly check whether a C 'long' contains a
   non-ASCII, UTF8-encoded char. */
#if (SIZEOF_LONG == 8)
# define ASCII_CHAR_MASK 0x8080808080808080UL
#elif (SIZEOF_LONG == 4)
# define ASCII_CHAR_MASK 0x80808080UL
#else
# error C 'long' size should be either 4 or 8!
#endif

static Py_ssize_t
ascii_decode(const char *start, const char *end, Py_UCS1 *dest)
{
    const char *p = start;
    const char *aligned_end = (const char *) _Py_ALIGN_DOWN(end, SIZEOF_LONG);

#if SIZEOF_LONG <= SIZEOF_VOID_P
    assert(_Py_IS_ALIGNED(dest, SIZEOF_LONG));
    if (_Py_IS_ALIGNED(p, SIZEOF_LONG)) {
        /* Fast path, see in STRINGLIB(utf8_decode) for
           an explanation. */
        /* Help register allocation */
        register const char *_p = p;
        register Py_UCS1 * q = dest;
        while (_p < aligned_end) {
            unsigned long value = *(const unsigned long *) _p;
            if (value & ASCII_CHAR_MASK)
                break;
            *((unsigned long *)q) = value;
            _p += SIZEOF_LONG;
            q += SIZEOF_LONG;
        }
        p = _p;
        while (p < end) {
            if ((unsigned char)*p & 0x80)
                break;
            *q++ = *p++;
        }
        return p - start;
    }
#endif
    while (p < end) {
        /* Fast path, see in STRINGLIB(utf8_decode) in stringlib/codecs.h
           for an explanation. */
        if (_Py_IS_ALIGNED(p, SIZEOF_LONG)) {
            /* Help register allocation */
            register const char *_p = p;
            while (_p < aligned_end) {
                unsigned long value = *(unsigned long *) _p;
                if (value & ASCII_CHAR_MASK)
                    break;
                _p += SIZEOF_LONG;
            }
            p = _p;
            if (_p == end)
                break;
        }
        if ((unsigned char)*p & 0x80)
            break;
        ++p;
    }
    memcpy(dest, start, p - start);
    return p - start;
}

PyObject *
PyUnicode_DecodeUTF8Stateful(const char *s,
                             Py_ssize_t size,
                             const char *errors,
                             Py_ssize_t *consumed)
{
    PyObject *unicode;
    const char *starts = s;
    const char *end = s + size;
    Py_ssize_t outpos;

    Py_ssize_t startinpos;
    Py_ssize_t endinpos;
    const char *errmsg = "";
    PyObject *errorHandler = NULL;
    PyObject *exc = NULL;

    if (size == 0) {
        if (consumed)
            *consumed = 0;
        Py_INCREF(unicode_empty);
        return unicode_empty;
    }

    /* ASCII is equivalent to the first 128 ordinals in Unicode. */
    if (size == 1 && (unsigned char)s[0] < 128) {
        if (consumed)
            *consumed = 1;
        return get_latin1_char((unsigned char)s[0]);
    }

    unicode = PyUnicode_New(size, 127);
    if (!unicode)
        return NULL;

    outpos = ascii_decode(s, end, PyUnicode_1BYTE_DATA(unicode));
    s += outpos;
    while (s < end) {
        Py_UCS4 ch;
        int kind = PyUnicode_KIND(unicode);
        if (kind == PyUnicode_1BYTE_KIND) {
            if (PyUnicode_IS_ASCII(unicode))
                ch = asciilib_utf8_decode(&s, end,
                        PyUnicode_1BYTE_DATA(unicode), &outpos);
            else
                ch = ucs1lib_utf8_decode(&s, end,
                        PyUnicode_1BYTE_DATA(unicode), &outpos);
        } else if (kind == PyUnicode_2BYTE_KIND) {
            ch = ucs2lib_utf8_decode(&s, end,
                    PyUnicode_2BYTE_DATA(unicode), &outpos);
        } else {
            assert(kind == PyUnicode_4BYTE_KIND);
            ch = ucs4lib_utf8_decode(&s, end,
                    PyUnicode_4BYTE_DATA(unicode), &outpos);
        }

        switch (ch) {
        case 0:
            if (s == end || consumed)
                goto End;
            errmsg = "unexpected end of data";
            startinpos = s - starts;
            endinpos = startinpos + 1;
            while (endinpos < size && (starts[endinpos] & 0xC0) == 0x80)
                endinpos++;
            break;
        case 1:
            errmsg = "invalid start byte";
            startinpos = s - starts;
            endinpos = startinpos + 1;
            break;
        case 2:
            errmsg = "invalid continuation byte";
            startinpos = s - starts;
            endinpos = startinpos + 1;
            while (endinpos < size && (starts[endinpos] & 0xC0) == 0x80)
                endinpos++;
            break;
        default:
            if (unicode_putchar(&unicode, &outpos, ch) < 0)
                goto onError;
            continue;
        }

        if (unicode_decode_call_errorhandler(
                errors, &errorHandler,
                "utf-8", errmsg,
                &starts, &end, &startinpos, &endinpos, &exc, &s,
                &unicode, &outpos))
            goto onError;
    }

End:
    if (unicode_resize(&unicode, outpos) < 0)
        goto onError;

    if (consumed)
        *consumed = s - starts;

    Py_XDECREF(errorHandler);
    Py_XDECREF(exc);
    assert(_PyUnicode_CheckConsistency(unicode, 1));
    return unicode;

onError:
    Py_XDECREF(errorHandler);
    Py_XDECREF(exc);
    Py_XDECREF(unicode);
    return NULL;
}

#ifdef __APPLE__

/* Simplified UTF-8 decoder using surrogateescape error handler,
   used to decode the command line arguments on Mac OS X. */

wchar_t*
_Py_DecodeUTF8_surrogateescape(const char *s, Py_ssize_t size)
{
    const char *e;
    wchar_t *unicode;
    Py_ssize_t outpos;

    /* Note: size will always be longer than the resulting Unicode
       character count */
    if (PY_SSIZE_T_MAX / sizeof(wchar_t) < (size + 1)) {
        PyErr_NoMemory();
        return NULL;
    }
    unicode = PyMem_Malloc((size + 1) * sizeof(wchar_t));
    if (!unicode)
        return NULL;

    /* Unpack UTF-8 encoded data */
    e = s + size;
    outpos = 0;
    while (s < e) {
        Py_UCS4 ch;
#if SIZEOF_WCHAR_T == 4
        ch = ucs4lib_utf8_decode(&s, e, (Py_UCS4 *)unicode, &outpos);
#else
        ch = ucs2lib_utf8_decode(&s, e, (Py_UCS2 *)unicode, &outpos);
#endif
        if (ch > 0xFF) {
#if SIZEOF_WCHAR_T == 4
            assert(0);
#else
            assert(Py_UNICODE_IS_SURROGATE(ch));
            /*  compute and append the two surrogates: */
            unicode[outpos++] = (wchar_t)Py_UNICODE_HIGH_SURROGATE(ch);
            unicode[outpos++] = (wchar_t)Py_UNICODE_LOW_SURROGATE(ch);
#endif
        }
        else {
            if (!ch && s == e)
                break;
            /* surrogateescape */
            unicode[outpos++] = 0xDC00 + (unsigned char)*s++;
        }
    }
    unicode[outpos] = L'\0';
    return unicode;
}

#endif /* __APPLE__ */

/* Primary internal function which creates utf8 encoded bytes objects.

   Allocation strategy:  if the string is short, convert into a stack buffer
   and allocate exactly as much space needed at the end.  Else allocate the
   maximum possible needed (4 result bytes per Unicode character), and return
   the excess memory at the end.
*/
PyObject *
_PyUnicode_AsUTF8String(PyObject *unicode, const char *errors)
{
    enum PyUnicode_Kind kind;
    void *data;
    Py_ssize_t size;

    if (!PyUnicode_Check(unicode)) {
        PyErr_BadArgument();
        return NULL;
    }

    if (PyUnicode_READY(unicode) == -1)
        return NULL;

    if (PyUnicode_UTF8(unicode))
        return PyBytes_FromStringAndSize(PyUnicode_UTF8(unicode),
                                         PyUnicode_UTF8_LENGTH(unicode));

    kind = PyUnicode_KIND(unicode);
    data = PyUnicode_DATA(unicode);
    size = PyUnicode_GET_LENGTH(unicode);

    switch (kind) {
    default:
        assert(0);
    case PyUnicode_1BYTE_KIND:
        /* the string cannot be ASCII, or PyUnicode_UTF8() would be set */
        assert(!PyUnicode_IS_ASCII(unicode));
        return ucs1lib_utf8_encoder(unicode, data, size, errors);
    case PyUnicode_2BYTE_KIND:
        return ucs2lib_utf8_encoder(unicode, data, size, errors);
    case PyUnicode_4BYTE_KIND:
        return ucs4lib_utf8_encoder(unicode, data, size, errors);
    }
}

PyObject *
PyUnicode_EncodeUTF8(const Py_UNICODE *s,
                     Py_ssize_t size,
                     const char *errors)
{
    PyObject *v, *unicode;

    unicode = PyUnicode_FromUnicode(s, size);
    if (unicode == NULL)
        return NULL;
    v = _PyUnicode_AsUTF8String(unicode, errors);
    Py_DECREF(unicode);
    return v;
}

PyObject *
PyUnicode_AsUTF8String(PyObject *unicode)
{
    return _PyUnicode_AsUTF8String(unicode, NULL);
}

/* --- UTF-32 Codec ------------------------------------------------------- */

PyObject *
PyUnicode_DecodeUTF32(const char *s,
                      Py_ssize_t size,
                      const char *errors,
                      int *byteorder)
{
    return PyUnicode_DecodeUTF32Stateful(s, size, errors, byteorder, NULL);
}

PyObject *
PyUnicode_DecodeUTF32Stateful(const char *s,
                              Py_ssize_t size,
                              const char *errors,
                              int *byteorder,
                              Py_ssize_t *consumed)
{
    const char *starts = s;
    Py_ssize_t startinpos;
    Py_ssize_t endinpos;
    Py_ssize_t outpos;
    PyObject *unicode;
    const unsigned char *q, *e;
    int bo = 0;       /* assume native ordering by default */
    const char *errmsg = "";
    /* Offsets from q for retrieving bytes in the right order. */
#ifdef BYTEORDER_IS_LITTLE_ENDIAN
    int iorder[] = {0, 1, 2, 3};
#else
    int iorder[] = {3, 2, 1, 0};
#endif
    PyObject *errorHandler = NULL;
    PyObject *exc = NULL;

    q = (unsigned char *)s;
    e = q + size;

    if (byteorder)
        bo = *byteorder;

    /* Check for BOM marks (U+FEFF) in the input and adjust current
       byte order setting accordingly. In native mode, the leading BOM
       mark is skipped, in all other modes, it is copied to the output
       stream as-is (giving a ZWNBSP character). */
    if (bo == 0) {
        if (size >= 4) {
            const Py_UCS4 bom = (q[iorder[3]] << 24) | (q[iorder[2]] << 16) |
                (q[iorder[1]] << 8) | q[iorder[0]];
#ifdef BYTEORDER_IS_LITTLE_ENDIAN
            if (bom == 0x0000FEFF) {
                q += 4;
                bo = -1;
            }
            else if (bom == 0xFFFE0000) {
                q += 4;
                bo = 1;
            }
#else
            if (bom == 0x0000FEFF) {
                q += 4;
                bo = 1;
            }
            else if (bom == 0xFFFE0000) {
                q += 4;
                bo = -1;
            }
#endif
        }
    }

    if (bo == -1) {
        /* force LE */
        iorder[0] = 0;
        iorder[1] = 1;
        iorder[2] = 2;
        iorder[3] = 3;
    }
    else if (bo == 1) {
        /* force BE */
        iorder[0] = 3;
        iorder[1] = 2;
        iorder[2] = 1;
        iorder[3] = 0;
    }

    /* This might be one to much, because of a BOM */
    unicode = PyUnicode_New((size+3)/4, 127);
    if (!unicode)
        return NULL;
    if (size == 0)
        return unicode;
    outpos = 0;

    while (q < e) {
        Py_UCS4 ch;
        /* remaining bytes at the end? (size should be divisible by 4) */
        if (e-q<4) {
            if (consumed)
                break;
            errmsg = "truncated data";
            startinpos = ((const char *)q)-starts;
            endinpos = ((const char *)e)-starts;
            goto utf32Error;
            /* The remaining input chars are ignored if the callback
               chooses to skip the input */
        }
        ch = (q[iorder[3]] << 24) | (q[iorder[2]] << 16) |
            (q[iorder[1]] << 8) | q[iorder[0]];

        if (ch >= 0x110000)
        {
            errmsg = "codepoint not in range(0x110000)";
            startinpos = ((const char *)q)-starts;
            endinpos = startinpos+4;
            goto utf32Error;
        }
        if (unicode_putchar(&unicode, &outpos, ch) < 0)
            goto onError;
        q += 4;
        continue;
      utf32Error:
        if (unicode_decode_call_errorhandler(
                errors, &errorHandler,
                "utf32", errmsg,
                &starts, (const char **)&e, &startinpos, &endinpos, &exc, (const char **)&q,
                &unicode, &outpos))
            goto onError;
    }

    if (byteorder)
        *byteorder = bo;

    if (consumed)
        *consumed = (const char *)q-starts;

    /* Adjust length */
    if (unicode_resize(&unicode, outpos) < 0)
        goto onError;

    Py_XDECREF(errorHandler);
    Py_XDECREF(exc);
    return unicode_result(unicode);

  onError:
    Py_DECREF(unicode);
    Py_XDECREF(errorHandler);
    Py_XDECREF(exc);
    return NULL;
}

PyObject *
_PyUnicode_EncodeUTF32(PyObject *str,
                       const char *errors,
                       int byteorder)
{
    int kind;
    void *data;
    Py_ssize_t len;
    PyObject *v;
    unsigned char *p;
    Py_ssize_t nsize, bytesize, i;
    /* Offsets from p for storing byte pairs in the right order. */
#ifdef BYTEORDER_IS_LITTLE_ENDIAN
    int iorder[] = {0, 1, 2, 3};
#else
    int iorder[] = {3, 2, 1, 0};
#endif

#define STORECHAR(CH)                           \
    do {                                        \
        p[iorder[3]] = ((CH) >> 24) & 0xff;     \
        p[iorder[2]] = ((CH) >> 16) & 0xff;     \
        p[iorder[1]] = ((CH) >> 8) & 0xff;      \
        p[iorder[0]] = (CH) & 0xff;             \
        p += 4;                                 \
    } while(0)

    if (!PyUnicode_Check(str)) {
        PyErr_BadArgument();
        return NULL;
    }
    if (PyUnicode_READY(str) == -1)
        return NULL;
    kind = PyUnicode_KIND(str);
    data = PyUnicode_DATA(str);
    len = PyUnicode_GET_LENGTH(str);

    nsize = len + (byteorder == 0);
    bytesize = nsize * 4;
    if (bytesize / 4 != nsize)
        return PyErr_NoMemory();
    v = PyBytes_FromStringAndSize(NULL, bytesize);
    if (v == NULL)
        return NULL;

    p = (unsigned char *)PyBytes_AS_STRING(v);
    if (byteorder == 0)
        STORECHAR(0xFEFF);
    if (len == 0)
        goto done;

    if (byteorder == -1) {
        /* force LE */
        iorder[0] = 0;
        iorder[1] = 1;
        iorder[2] = 2;
        iorder[3] = 3;
    }
    else if (byteorder == 1) {
        /* force BE */
        iorder[0] = 3;
        iorder[1] = 2;
        iorder[2] = 1;
        iorder[3] = 0;
    }

    for (i = 0; i < len; i++)
        STORECHAR(PyUnicode_READ(kind, data, i));

  done:
    return v;
#undef STORECHAR
}

PyObject *
PyUnicode_EncodeUTF32(const Py_UNICODE *s,
                      Py_ssize_t size,
                      const char *errors,
                      int byteorder)
{
    PyObject *result;
    PyObject *tmp = PyUnicode_FromUnicode(s, size);
    if (tmp == NULL)
        return NULL;
    result = _PyUnicode_EncodeUTF32(tmp, errors, byteorder);
    Py_DECREF(tmp);
    return result;
}

PyObject *
PyUnicode_AsUTF32String(PyObject *unicode)
{
    return _PyUnicode_EncodeUTF32(unicode, NULL, 0);
}

/* --- UTF-16 Codec ------------------------------------------------------- */

PyObject *
PyUnicode_DecodeUTF16(const char *s,
                      Py_ssize_t size,
                      const char *errors,
                      int *byteorder)
{
    return PyUnicode_DecodeUTF16Stateful(s, size, errors, byteorder, NULL);
}

PyObject *
PyUnicode_DecodeUTF16Stateful(const char *s,
                              Py_ssize_t size,
                              const char *errors,
                              int *byteorder,
                              Py_ssize_t *consumed)
{
    const char *starts = s;
    Py_ssize_t startinpos;
    Py_ssize_t endinpos;
    Py_ssize_t outpos;
    PyObject *unicode;
    const unsigned char *q, *e;
    int bo = 0;       /* assume native ordering by default */
    int native_ordering;
    const char *errmsg = "";
    PyObject *errorHandler = NULL;
    PyObject *exc = NULL;

    q = (unsigned char *)s;
    e = q + size;

    if (byteorder)
        bo = *byteorder;

    /* Check for BOM marks (U+FEFF) in the input and adjust current
       byte order setting accordingly. In native mode, the leading BOM
       mark is skipped, in all other modes, it is copied to the output
       stream as-is (giving a ZWNBSP character). */
    if (bo == 0 && size >= 2) {
        const Py_UCS4 bom = (q[1] << 8) | q[0];
        if (bom == 0xFEFF) {
            q += 2;
            bo = -1;
        }
        else if (bom == 0xFFFE) {
            q += 2;
            bo = 1;
        }
        if (byteorder)
            *byteorder = bo;
    }

    if (q == e) {
        if (consumed)
            *consumed = size;
        Py_INCREF(unicode_empty);
        return unicode_empty;
    }

#ifdef BYTEORDER_IS_LITTLE_ENDIAN
    native_ordering = bo <= 0;
#else
    native_ordering = bo >= 0;
#endif

    /* Note: size will always be longer than the resulting Unicode
       character count */
    unicode = PyUnicode_New((e - q + 1) / 2, 127);
    if (!unicode)
        return NULL;

    outpos = 0;
    while (1) {
        Py_UCS4 ch = 0;
        if (e - q >= 2) {
            int kind = PyUnicode_KIND(unicode);
            if (kind == PyUnicode_1BYTE_KIND) {
                if (PyUnicode_IS_ASCII(unicode))
                    ch = asciilib_utf16_decode(&q, e,
                            PyUnicode_1BYTE_DATA(unicode), &outpos,
                            native_ordering);
                else
                    ch = ucs1lib_utf16_decode(&q, e,
                            PyUnicode_1BYTE_DATA(unicode), &outpos,
                            native_ordering);
            } else if (kind == PyUnicode_2BYTE_KIND) {
                ch = ucs2lib_utf16_decode(&q, e,
                        PyUnicode_2BYTE_DATA(unicode), &outpos,
                        native_ordering);
            } else {
                assert(kind == PyUnicode_4BYTE_KIND);
                ch = ucs4lib_utf16_decode(&q, e,
                        PyUnicode_4BYTE_DATA(unicode), &outpos,
                        native_ordering);
            }
        }

        switch (ch)
        {
        case 0:
            /* remaining byte at the end? (size should be even) */
            if (q == e || consumed)
                goto End;
            errmsg = "truncated data";
            startinpos = ((const char *)q) - starts;
            endinpos = ((const char *)e) - starts;
            break;
            /* The remaining input chars are ignored if the callback
               chooses to skip the input */
        case 1:
            errmsg = "unexpected end of data";
            startinpos = ((const char *)q) - 2 - starts;
            endinpos = ((const char *)e) - starts;
            break;
        case 2:
            errmsg = "illegal encoding";
            startinpos = ((const char *)q) - 2 - starts;
            endinpos = startinpos + 2;
            break;
        case 3:
            errmsg = "illegal UTF-16 surrogate";
            startinpos = ((const char *)q) - 4 - starts;
            endinpos = startinpos + 2;
            break;
        default:
            if (unicode_putchar(&unicode, &outpos, ch) < 0)
                goto onError;
            continue;
        }

        if (unicode_decode_call_errorhandler(
                errors,
                &errorHandler,
                "utf16", errmsg,
                &starts,
                (const char **)&e,
                &startinpos,
                &endinpos,
                &exc,
                (const char **)&q,
                &unicode,
                &outpos))
            goto onError;
    }

End:
    if (consumed)
        *consumed = (const char *)q-starts;

    /* Adjust length */
    if (unicode_resize(&unicode, outpos) < 0)
        goto onError;

    Py_XDECREF(errorHandler);
    Py_XDECREF(exc);
    return unicode_result(unicode);

  onError:
    Py_DECREF(unicode);
    Py_XDECREF(errorHandler);
    Py_XDECREF(exc);
    return NULL;
}

PyObject *
_PyUnicode_EncodeUTF16(PyObject *str,
                       const char *errors,
                       int byteorder)
{
    enum PyUnicode_Kind kind;
    const void *data;
    Py_ssize_t len;
    PyObject *v;
    unsigned short *out;
    Py_ssize_t bytesize;
    Py_ssize_t pairs;
#ifdef WORDS_BIGENDIAN
    int native_ordering = byteorder >= 0;
#else
    int native_ordering = byteorder <= 0;
#endif

    if (!PyUnicode_Check(str)) {
        PyErr_BadArgument();
        return NULL;
    }
    if (PyUnicode_READY(str) == -1)
        return NULL;
    kind = PyUnicode_KIND(str);
    data = PyUnicode_DATA(str);
    len = PyUnicode_GET_LENGTH(str);

    pairs = 0;
    if (kind == PyUnicode_4BYTE_KIND) {
        const Py_UCS4 *in = (const Py_UCS4 *)data;
        const Py_UCS4 *end = in + len;
        while (in < end)
            if (*in++ >= 0x10000)
                pairs++;
    }
    if (len > PY_SSIZE_T_MAX / 2 - pairs - (byteorder == 0))
        return PyErr_NoMemory();
    bytesize = (len + pairs + (byteorder == 0)) * 2;
    v = PyBytes_FromStringAndSize(NULL, bytesize);
    if (v == NULL)
        return NULL;

    /* output buffer is 2-bytes aligned */
    assert(_Py_IS_ALIGNED(PyBytes_AS_STRING(v), 2));
    out = (unsigned short *)PyBytes_AS_STRING(v);
    if (byteorder == 0)
        *out++ = 0xFEFF;
    if (len == 0)
        goto done;

    switch (kind) {
    case PyUnicode_1BYTE_KIND: {
        ucs1lib_utf16_encode(out, (const Py_UCS1 *)data, len, native_ordering);
        break;
    }
    case PyUnicode_2BYTE_KIND: {
        ucs2lib_utf16_encode(out, (const Py_UCS2 *)data, len, native_ordering);
        break;
    }
    case PyUnicode_4BYTE_KIND: {
        ucs4lib_utf16_encode(out, (const Py_UCS4 *)data, len, native_ordering);
        break;
    }
    default:
        assert(0);
    }

  done:
    return v;
}

PyObject *
PyUnicode_EncodeUTF16(const Py_UNICODE *s,
                      Py_ssize_t size,
                      const char *errors,
                      int byteorder)
{
    PyObject *result;
    PyObject *tmp = PyUnicode_FromUnicode(s, size);
    if (tmp == NULL)
        return NULL;
    result = _PyUnicode_EncodeUTF16(tmp, errors, byteorder);
    Py_DECREF(tmp);
    return result;
}

PyObject *
PyUnicode_AsUTF16String(PyObject *unicode)
{
    return _PyUnicode_EncodeUTF16(unicode, NULL, 0);
}

/* --- Unicode Escape Codec ----------------------------------------------- */

/* Helper function for PyUnicode_DecodeUnicodeEscape, determines
   if all the escapes in the string make it still a valid ASCII string.
   Returns -1 if any escapes were found which cause the string to
   pop out of ASCII range.  Otherwise returns the length of the
   required buffer to hold the string.
   */
static Py_ssize_t
length_of_escaped_ascii_string(const char *s, Py_ssize_t size)
{
    const unsigned char *p = (const unsigned char *)s;
    const unsigned char *end = p + size;
    Py_ssize_t length = 0;

    if (size < 0)
        return -1;

    for (; p < end; ++p) {
        if (*p > 127) {
            /* Non-ASCII */
            return -1;
        }
        else if (*p != '\\') {
            /* Normal character */
            ++length;
        }
        else {
            /* Backslash-escape, check next char */
            ++p;
            /* Escape sequence reaches till end of string or
               non-ASCII follow-up. */
            if (p >= end || *p > 127)
                return -1;
            switch (*p) {
            case '\n':
                /* backslash + \n result in zero characters */
                break;
            case '\\': case '\'': case '\"':
            case 'b': case 'f': case 't':
            case 'n': case 'r': case 'v': case 'a':
                ++length;
                break;
            case '0': case '1': case '2': case '3':
            case '4': case '5': case '6': case '7':
            case 'x': case 'u': case 'U': case 'N':
                /* these do not guarantee ASCII characters */
                return -1;
            default:
                /* count the backslash + the other character */
                length += 2;
            }
        }
    }
    return length;
}

static _PyUnicode_Name_CAPI *ucnhash_CAPI = NULL;

PyObject *
PyUnicode_DecodeUnicodeEscape(const char *s,
                              Py_ssize_t size,
                              const char *errors)
{
    const char *starts = s;
    Py_ssize_t startinpos;
    Py_ssize_t endinpos;
    int j;
    PyObject *v;
    const char *end;
    char* message;
    Py_UCS4 chr = 0xffffffff; /* in case 'getcode' messes up */
    PyObject *errorHandler = NULL;
    PyObject *exc = NULL;
    Py_ssize_t len;
    Py_ssize_t i;

    len = length_of_escaped_ascii_string(s, size);

    /* After length_of_escaped_ascii_string() there are two alternatives,
       either the string is pure ASCII with named escapes like \n, etc.
       and we determined it's exact size (common case)
       or it contains \x, \u, ... escape sequences.  then we create a
       legacy wchar string and resize it at the end of this function. */
    if (len >= 0) {
        v = PyUnicode_New(len, 127);
        if (!v)
            goto onError;
        assert(PyUnicode_KIND(v) == PyUnicode_1BYTE_KIND);
    }
    else {
        /* Escaped strings will always be longer than the resulting
           Unicode string, so we start with size here and then reduce the
           length after conversion to the true value.
           (but if the error callback returns a long replacement string
           we'll have to allocate more space) */
        v = PyUnicode_New(size, 127);
        if (!v)
            goto onError;
        len = size;
    }

    if (size == 0)
        return v;
    i = 0;
    end = s + size;

    while (s < end) {
        unsigned char c;
        Py_UCS4 x;
        int digits;

        /* The only case in which i == ascii_length is a backslash
           followed by a newline. */
        assert(i <= len);

        /* Non-escape characters are interpreted as Unicode ordinals */
        if (*s != '\\') {
            if (unicode_putchar(&v, &i, (unsigned char) *s++) < 0)
                goto onError;
            continue;
        }

        startinpos = s-starts;
        /* \ - Escapes */
        s++;
        c = *s++;
        if (s > end)
            c = '\0'; /* Invalid after \ */

        /* The only case in which i == ascii_length is a backslash
           followed by a newline. */
        assert(i < len || (i == len && c == '\n'));

        switch (c) {

            /* \x escapes */
#define WRITECHAR(ch)                                   \
            do {                                        \
                if (unicode_putchar(&v, &i, ch) < 0)    \
                    goto onError;                       \
            }while(0)

        case '\n': break;
        case '\\': WRITECHAR('\\'); break;
        case '\'': WRITECHAR('\''); break;
        case '\"': WRITECHAR('\"'); break;
        case 'b': WRITECHAR('\b'); break;
        /* FF */
        case 'f': WRITECHAR('\014'); break;
        case 't': WRITECHAR('\t'); break;
        case 'n': WRITECHAR('\n'); break;
        case 'r': WRITECHAR('\r'); break;
        /* VT */
        case 'v': WRITECHAR('\013'); break;
        /* BEL, not classic C */
        case 'a': WRITECHAR('\007'); break;

            /* \OOO (octal) escapes */
        case '0': case '1': case '2': case '3':
        case '4': case '5': case '6': case '7':
            x = s[-1] - '0';
            if (s < end && '0' <= *s && *s <= '7') {
                x = (x<<3) + *s++ - '0';
                if (s < end && '0' <= *s && *s <= '7')
                    x = (x<<3) + *s++ - '0';
            }
            WRITECHAR(x);
            break;

            /* hex escapes */
            /* \xXX */
        case 'x':
            digits = 2;
            message = "truncated \\xXX escape";
            goto hexescape;

            /* \uXXXX */
        case 'u':
            digits = 4;
            message = "truncated \\uXXXX escape";
            goto hexescape;

            /* \UXXXXXXXX */
        case 'U':
            digits = 8;
            message = "truncated \\UXXXXXXXX escape";
        hexescape:
            chr = 0;
            if (s+digits>end) {
                endinpos = size;
                if (unicode_decode_call_errorhandler(
                        errors, &errorHandler,
                        "unicodeescape", "end of string in escape sequence",
                        &starts, &end, &startinpos, &endinpos, &exc, &s,
                        &v, &i))
                    goto onError;
                goto nextByte;
            }
            for (j = 0; j < digits; ++j) {
                c = (unsigned char) s[j];
                if (!Py_ISXDIGIT(c)) {
                    endinpos = (s+j+1)-starts;
                    if (unicode_decode_call_errorhandler(
                            errors, &errorHandler,
                            "unicodeescape", message,
                            &starts, &end, &startinpos, &endinpos, &exc, &s,
                            &v, &i))
                        goto onError;
                    len = PyUnicode_GET_LENGTH(v);
                    goto nextByte;
                }
                chr = (chr<<4) & ~0xF;
                if (c >= '0' && c <= '9')
                    chr += c - '0';
                else if (c >= 'a' && c <= 'f')
                    chr += 10 + c - 'a';
                else
                    chr += 10 + c - 'A';
            }
            s += j;
            if (chr == 0xffffffff && PyErr_Occurred())
                /* _decoding_error will have already written into the
                   target buffer. */
                break;
        store:
            /* when we get here, chr is a 32-bit unicode character */
            if (chr <= MAX_UNICODE) {
                WRITECHAR(chr);
            } else {
                endinpos = s-starts;
                if (unicode_decode_call_errorhandler(
                        errors, &errorHandler,
                        "unicodeescape", "illegal Unicode character",
                        &starts, &end, &startinpos, &endinpos, &exc, &s,
                        &v, &i))
                    goto onError;
            }
            break;

            /* \N{name} */
        case 'N':
            message = "malformed \\N character escape";
            if (ucnhash_CAPI == NULL) {
                /* load the unicode data module */
                ucnhash_CAPI = (_PyUnicode_Name_CAPI *)PyCapsule_Import(
                                                PyUnicodeData_CAPSULE_NAME, 1);
                if (ucnhash_CAPI == NULL)
                    goto ucnhashError;
            }
            if (*s == '{') {
                const char *start = s+1;
                /* look for the closing brace */
                while (*s != '}' && s < end)
                    s++;
                if (s > start && s < end && *s == '}') {
                    /* found a name.  look it up in the unicode database */
                    message = "unknown Unicode character name";
                    s++;
                    if (ucnhash_CAPI->getcode(NULL, start, (int)(s-start-1),
                                              &chr, 0))
                        goto store;
                }
            }
            endinpos = s-starts;
            if (unicode_decode_call_errorhandler(
                    errors, &errorHandler,
                    "unicodeescape", message,
                    &starts, &end, &startinpos, &endinpos, &exc, &s,
                    &v, &i))
                goto onError;
            break;

        default:
            if (s > end) {
                message = "\\ at end of string";
                s--;
                endinpos = s-starts;
                if (unicode_decode_call_errorhandler(
                        errors, &errorHandler,
                        "unicodeescape", message,
                        &starts, &end, &startinpos, &endinpos, &exc, &s,
                        &v, &i))
                    goto onError;
            }
            else {
                WRITECHAR('\\');
                WRITECHAR(s[-1]);
            }
            break;
        }
      nextByte:
        ;
    }
#undef WRITECHAR

    if (unicode_resize(&v, i) < 0)
        goto onError;
    Py_XDECREF(errorHandler);
    Py_XDECREF(exc);
    return unicode_result(v);

  ucnhashError:
    PyErr_SetString(
        PyExc_UnicodeError,
        "\\N escapes not supported (can't load unicodedata module)"
        );
    Py_XDECREF(v);
    Py_XDECREF(errorHandler);
    Py_XDECREF(exc);
    return NULL;

  onError:
    Py_XDECREF(v);
    Py_XDECREF(errorHandler);
    Py_XDECREF(exc);
    return NULL;
}

/* Return a Unicode-Escape string version of the Unicode object.

   If quotes is true, the string is enclosed in u"" or u'' quotes as
   appropriate.

*/

PyObject *
PyUnicode_AsUnicodeEscapeString(PyObject *unicode)
{
    Py_ssize_t i, len;
    PyObject *repr;
    char *p;
    int kind;
    void *data;
    Py_ssize_t expandsize = 0;

    /* Initial allocation is based on the longest-possible unichr
       escape.

       In wide (UTF-32) builds '\U00xxxxxx' is 10 chars per source
       unichr, so in this case it's the longest unichr escape. In
       narrow (UTF-16) builds this is five chars per source unichr
       since there are two unichrs in the surrogate pair, so in narrow
       (UTF-16) builds it's not the longest unichr escape.

       In wide or narrow builds '\uxxxx' is 6 chars per source unichr,
       so in the narrow (UTF-16) build case it's the longest unichr
       escape.
    */

    if (!PyUnicode_Check(unicode)) {
        PyErr_BadArgument();
        return NULL;
    }
    if (PyUnicode_READY(unicode) == -1)
        return NULL;
    len = PyUnicode_GET_LENGTH(unicode);
    kind = PyUnicode_KIND(unicode);
    data = PyUnicode_DATA(unicode);
    switch (kind) {
    case PyUnicode_1BYTE_KIND: expandsize = 4; break;
    case PyUnicode_2BYTE_KIND: expandsize = 6; break;
    case PyUnicode_4BYTE_KIND: expandsize = 10; break;
    }

    if (len == 0)
        return PyBytes_FromStringAndSize(NULL, 0);

    if (len > (PY_SSIZE_T_MAX - 2 - 1) / expandsize)
        return PyErr_NoMemory();

    repr = PyBytes_FromStringAndSize(NULL,
                                     2
                                     + expandsize*len
                                     + 1);
    if (repr == NULL)
        return NULL;

    p = PyBytes_AS_STRING(repr);

    for (i = 0; i < len; i++) {
        Py_UCS4 ch = PyUnicode_READ(kind, data, i);

        /* Escape backslashes */
        if (ch == '\\') {
            *p++ = '\\';
            *p++ = (char) ch;
            continue;
        }

        /* Map 21-bit characters to '\U00xxxxxx' */
        else if (ch >= 0x10000) {
            assert(ch <= MAX_UNICODE);
            *p++ = '\\';
            *p++ = 'U';
            *p++ = Py_hexdigits[(ch >> 28) & 0x0000000F];
            *p++ = Py_hexdigits[(ch >> 24) & 0x0000000F];
            *p++ = Py_hexdigits[(ch >> 20) & 0x0000000F];
            *p++ = Py_hexdigits[(ch >> 16) & 0x0000000F];
            *p++ = Py_hexdigits[(ch >> 12) & 0x0000000F];
            *p++ = Py_hexdigits[(ch >> 8) & 0x0000000F];
            *p++ = Py_hexdigits[(ch >> 4) & 0x0000000F];
            *p++ = Py_hexdigits[ch & 0x0000000F];
            continue;
        }

        /* Map 16-bit characters to '\uxxxx' */
        if (ch >= 256) {
            *p++ = '\\';
            *p++ = 'u';
            *p++ = Py_hexdigits[(ch >> 12) & 0x000F];
            *p++ = Py_hexdigits[(ch >> 8) & 0x000F];
            *p++ = Py_hexdigits[(ch >> 4) & 0x000F];
            *p++ = Py_hexdigits[ch & 0x000F];
        }

        /* Map special whitespace to '\t', \n', '\r' */
        else if (ch == '\t') {
            *p++ = '\\';
            *p++ = 't';
        }
        else if (ch == '\n') {
            *p++ = '\\';
            *p++ = 'n';
        }
        else if (ch == '\r') {
            *p++ = '\\';
            *p++ = 'r';
        }

        /* Map non-printable US ASCII to '\xhh' */
        else if (ch < ' ' || ch >= 0x7F) {
            *p++ = '\\';
            *p++ = 'x';
            *p++ = Py_hexdigits[(ch >> 4) & 0x000F];
            *p++ = Py_hexdigits[ch & 0x000F];
        }

        /* Copy everything else as-is */
        else
            *p++ = (char) ch;
    }

    assert(p - PyBytes_AS_STRING(repr) > 0);
    if (_PyBytes_Resize(&repr, p - PyBytes_AS_STRING(repr)) < 0)
        return NULL;
    return repr;
}

PyObject *
PyUnicode_EncodeUnicodeEscape(const Py_UNICODE *s,
                              Py_ssize_t size)
{
    PyObject *result;
    PyObject *tmp = PyUnicode_FromUnicode(s, size);
    if (tmp == NULL)
        return NULL;
    result = PyUnicode_AsUnicodeEscapeString(tmp);
    Py_DECREF(tmp);
    return result;
}

/* --- Raw Unicode Escape Codec ------------------------------------------- */

PyObject *
PyUnicode_DecodeRawUnicodeEscape(const char *s,
                                 Py_ssize_t size,
                                 const char *errors)
{
    const char *starts = s;
    Py_ssize_t startinpos;
    Py_ssize_t endinpos;
    Py_ssize_t outpos;
    PyObject *v;
    const char *end;
    const char *bs;
    PyObject *errorHandler = NULL;
    PyObject *exc = NULL;

    /* Escaped strings will always be longer than the resulting
       Unicode string, so we start with size here and then reduce the
       length after conversion to the true value. (But decoding error
       handler might have to resize the string) */
    v = PyUnicode_New(size, 127);
    if (v == NULL)
        goto onError;
    if (size == 0)
        return v;
    outpos = 0;
    end = s + size;
    while (s < end) {
        unsigned char c;
        Py_UCS4 x;
        int i;
        int count;

        /* Non-escape characters are interpreted as Unicode ordinals */
        if (*s != '\\') {
            if (unicode_putchar(&v, &outpos, (unsigned char)*s++) < 0)
                goto onError;
            continue;
        }
        startinpos = s-starts;

        /* \u-escapes are only interpreted iff the number of leading
           backslashes if odd */
        bs = s;
        for (;s < end;) {
            if (*s != '\\')
                break;
            if (unicode_putchar(&v, &outpos, (unsigned char)*s++) < 0)
                goto onError;
        }
        if (((s - bs) & 1) == 0 ||
            s >= end ||
            (*s != 'u' && *s != 'U')) {
            continue;
        }
        outpos--;
        count = *s=='u' ? 4 : 8;
        s++;

        /* \uXXXX with 4 hex digits, \Uxxxxxxxx with 8 */
        for (x = 0, i = 0; i < count; ++i, ++s) {
            c = (unsigned char)*s;
            if (!Py_ISXDIGIT(c)) {
                endinpos = s-starts;
                if (unicode_decode_call_errorhandler(
                        errors, &errorHandler,
                        "rawunicodeescape", "truncated \\uXXXX",
                        &starts, &end, &startinpos, &endinpos, &exc, &s,
                        &v, &outpos))
                    goto onError;
                goto nextByte;
            }
            x = (x<<4) & ~0xF;
            if (c >= '0' && c <= '9')
                x += c - '0';
            else if (c >= 'a' && c <= 'f')
                x += 10 + c - 'a';
            else
                x += 10 + c - 'A';
        }
        if (x <= MAX_UNICODE) {
            if (unicode_putchar(&v, &outpos, x) < 0)
                goto onError;
        } else {
            endinpos = s-starts;
            if (unicode_decode_call_errorhandler(
                    errors, &errorHandler,
                    "rawunicodeescape", "\\Uxxxxxxxx out of range",
                    &starts, &end, &startinpos, &endinpos, &exc, &s,
                    &v, &outpos))
                goto onError;
        }
      nextByte:
        ;
    }
    if (unicode_resize(&v, outpos) < 0)
        goto onError;
    Py_XDECREF(errorHandler);
    Py_XDECREF(exc);
    return unicode_result(v);

  onError:
    Py_XDECREF(v);
    Py_XDECREF(errorHandler);
    Py_XDECREF(exc);
    return NULL;
}


PyObject *
PyUnicode_AsRawUnicodeEscapeString(PyObject *unicode)
{
    PyObject *repr;
    char *p;
    char *q;
    Py_ssize_t expandsize, pos;
    int kind;
    void *data;
    Py_ssize_t len;

    if (!PyUnicode_Check(unicode)) {
        PyErr_BadArgument();
        return NULL;
    }
    if (PyUnicode_READY(unicode) == -1)
        return NULL;
    kind = PyUnicode_KIND(unicode);
    data = PyUnicode_DATA(unicode);
    len = PyUnicode_GET_LENGTH(unicode);
    /* 4 byte characters can take up 10 bytes, 2 byte characters can take up 6
       bytes, and 1 byte characters 4. */
    expandsize = kind * 2 + 2;

    if (len > PY_SSIZE_T_MAX / expandsize)
        return PyErr_NoMemory();

    repr = PyBytes_FromStringAndSize(NULL, expandsize * len);
    if (repr == NULL)
        return NULL;
    if (len == 0)
        return repr;

    p = q = PyBytes_AS_STRING(repr);
    for (pos = 0; pos < len; pos++) {
        Py_UCS4 ch = PyUnicode_READ(kind, data, pos);
        /* Map 32-bit characters to '\Uxxxxxxxx' */
        if (ch >= 0x10000) {
            assert(ch <= MAX_UNICODE);
            *p++ = '\\';
            *p++ = 'U';
            *p++ = Py_hexdigits[(ch >> 28) & 0xf];
            *p++ = Py_hexdigits[(ch >> 24) & 0xf];
            *p++ = Py_hexdigits[(ch >> 20) & 0xf];
            *p++ = Py_hexdigits[(ch >> 16) & 0xf];
            *p++ = Py_hexdigits[(ch >> 12) & 0xf];
            *p++ = Py_hexdigits[(ch >> 8) & 0xf];
            *p++ = Py_hexdigits[(ch >> 4) & 0xf];
            *p++ = Py_hexdigits[ch & 15];
        }
        /* Map 16-bit characters to '\uxxxx' */
        else if (ch >= 256) {
            *p++ = '\\';
            *p++ = 'u';
            *p++ = Py_hexdigits[(ch >> 12) & 0xf];
            *p++ = Py_hexdigits[(ch >> 8) & 0xf];
            *p++ = Py_hexdigits[(ch >> 4) & 0xf];
            *p++ = Py_hexdigits[ch & 15];
        }
        /* Copy everything else as-is */
        else
            *p++ = (char) ch;
    }

    assert(p > q);
    if (_PyBytes_Resize(&repr, p - q) < 0)
        return NULL;
    return repr;
}

PyObject *
PyUnicode_EncodeRawUnicodeEscape(const Py_UNICODE *s,
                                 Py_ssize_t size)
{
    PyObject *result;
    PyObject *tmp = PyUnicode_FromUnicode(s, size);
    if (tmp == NULL)
        return NULL;
    result = PyUnicode_AsRawUnicodeEscapeString(tmp);
    Py_DECREF(tmp);
    return result;
}

/* --- Unicode Internal Codec ------------------------------------------- */

PyObject *
_PyUnicode_DecodeUnicodeInternal(const char *s,
                                 Py_ssize_t size,
                                 const char *errors)
{
    const char *starts = s;
    Py_ssize_t startinpos;
    Py_ssize_t endinpos;
    Py_ssize_t outpos;
    PyObject *v;
    const char *end;
    const char *reason;
    PyObject *errorHandler = NULL;
    PyObject *exc = NULL;

    if (PyErr_WarnEx(PyExc_DeprecationWarning,
                     "unicode_internal codec has been deprecated",
                     1))
        return NULL;

    /* XXX overflow detection missing */
    v = PyUnicode_New((size+Py_UNICODE_SIZE-1)/ Py_UNICODE_SIZE, 127);
    if (v == NULL)
        goto onError;
    if (PyUnicode_GET_LENGTH(v) == 0)
        return v;
    outpos = 0;
    end = s + size;

    while (s < end) {
        Py_UNICODE uch;
        Py_UCS4 ch;
        /* We copy the raw representation one byte at a time because the
           pointer may be unaligned (see test_codeccallbacks). */
        ((char *) &uch)[0] = s[0];
        ((char *) &uch)[1] = s[1];
#ifdef Py_UNICODE_WIDE
        ((char *) &uch)[2] = s[2];
        ((char *) &uch)[3] = s[3];
#endif
        ch = uch;

        /* We have to sanity check the raw data, otherwise doom looms for
           some malformed UCS-4 data. */
        if (
#ifdef Py_UNICODE_WIDE
            ch > 0x10ffff ||
#endif
            end-s < Py_UNICODE_SIZE
            )
        {
            startinpos = s - starts;
            if (end-s < Py_UNICODE_SIZE) {
                endinpos = end-starts;
                reason = "truncated input";
            }
            else {
                endinpos = s - starts + Py_UNICODE_SIZE;
                reason = "illegal code point (> 0x10FFFF)";
            }
            if (unicode_decode_call_errorhandler(
                    errors, &errorHandler,
                    "unicode_internal", reason,
                    &starts, &end, &startinpos, &endinpos, &exc, &s,
                    &v, &outpos))
                goto onError;
            continue;
        }

        s += Py_UNICODE_SIZE;
#ifndef Py_UNICODE_WIDE
        if (Py_UNICODE_IS_HIGH_SURROGATE(ch) && s < end)
        {
            Py_UNICODE uch2;
            ((char *) &uch2)[0] = s[0];
            ((char *) &uch2)[1] = s[1];
            if (Py_UNICODE_IS_LOW_SURROGATE(uch2))
            {
                ch = Py_UNICODE_JOIN_SURROGATES(uch, uch2);
                s += Py_UNICODE_SIZE;
            }
        }
#endif

        if (unicode_putchar(&v, &outpos, ch) < 0)
            goto onError;
    }

    if (unicode_resize(&v, outpos) < 0)
        goto onError;
    Py_XDECREF(errorHandler);
    Py_XDECREF(exc);
    return unicode_result(v);

  onError:
    Py_XDECREF(v);
    Py_XDECREF(errorHandler);
    Py_XDECREF(exc);
    return NULL;
}

/* --- Latin-1 Codec ------------------------------------------------------ */

PyObject *
PyUnicode_DecodeLatin1(const char *s,
                       Py_ssize_t size,
                       const char *errors)
{
    /* Latin-1 is equivalent to the first 256 ordinals in Unicode. */
    return _PyUnicode_FromUCS1((unsigned char*)s, size);
}

/* create or adjust a UnicodeEncodeError */
static void
make_encode_exception(PyObject **exceptionObject,
                      const char *encoding,
                      PyObject *unicode,
                      Py_ssize_t startpos, Py_ssize_t endpos,
                      const char *reason)
{
    if (*exceptionObject == NULL) {
        *exceptionObject = PyObject_CallFunction(
            PyExc_UnicodeEncodeError, "sOnns",
            encoding, unicode, startpos, endpos, reason);
    }
    else {
        if (PyUnicodeEncodeError_SetStart(*exceptionObject, startpos))
            goto onError;
        if (PyUnicodeEncodeError_SetEnd(*exceptionObject, endpos))
            goto onError;
        if (PyUnicodeEncodeError_SetReason(*exceptionObject, reason))
            goto onError;
        return;
      onError:
        Py_DECREF(*exceptionObject);
        *exceptionObject = NULL;
    }
}

/* raises a UnicodeEncodeError */
static void
raise_encode_exception(PyObject **exceptionObject,
                       const char *encoding,
                       PyObject *unicode,
                       Py_ssize_t startpos, Py_ssize_t endpos,
                       const char *reason)
{
    make_encode_exception(exceptionObject,
                          encoding, unicode, startpos, endpos, reason);
    if (*exceptionObject != NULL)
        PyCodec_StrictErrors(*exceptionObject);
}

/* error handling callback helper:
   build arguments, call the callback and check the arguments,
   put the result into newpos and return the replacement string, which
   has to be freed by the caller */
static PyObject *
unicode_encode_call_errorhandler(const char *errors,
                                 PyObject **errorHandler,
                                 const char *encoding, const char *reason,
                                 PyObject *unicode, PyObject **exceptionObject,
                                 Py_ssize_t startpos, Py_ssize_t endpos,
                                 Py_ssize_t *newpos)
{
    static char *argparse = "On;encoding error handler must return (str/bytes, int) tuple";
    Py_ssize_t len;
    PyObject *restuple;
    PyObject *resunicode;

    if (*errorHandler == NULL) {
        *errorHandler = PyCodec_LookupError(errors);
        if (*errorHandler == NULL)
            return NULL;
    }

    if (PyUnicode_READY(unicode) == -1)
        return NULL;
    len = PyUnicode_GET_LENGTH(unicode);

    make_encode_exception(exceptionObject,
                          encoding, unicode, startpos, endpos, reason);
    if (*exceptionObject == NULL)
        return NULL;

    restuple = PyObject_CallFunctionObjArgs(
        *errorHandler, *exceptionObject, NULL);
    if (restuple == NULL)
        return NULL;
    if (!PyTuple_Check(restuple)) {
        PyErr_SetString(PyExc_TypeError, &argparse[3]);
        Py_DECREF(restuple);
        return NULL;
    }
    if (!PyArg_ParseTuple(restuple, argparse,
                          &resunicode, newpos)) {
        Py_DECREF(restuple);
        return NULL;
    }
    if (!PyUnicode_Check(resunicode) && !PyBytes_Check(resunicode)) {
        PyErr_SetString(PyExc_TypeError, &argparse[3]);
        Py_DECREF(restuple);
        return NULL;
    }
    if (*newpos<0)
        *newpos = len + *newpos;
    if (*newpos<0 || *newpos>len) {
        PyErr_Format(PyExc_IndexError, "position %zd from error handler out of bounds", *newpos);
        Py_DECREF(restuple);
        return NULL;
    }
    Py_INCREF(resunicode);
    Py_DECREF(restuple);
    return resunicode;
}

static PyObject *
unicode_encode_ucs1(PyObject *unicode,
                    const char *errors,
                    unsigned int limit)
{
    /* input state */
    Py_ssize_t pos=0, size;
    int kind;
    void *data;
    /* output object */
    PyObject *res;
    /* pointer into the output */
    char *str;
    /* current output position */
    Py_ssize_t ressize;
    const char *encoding = (limit == 256) ? "latin-1" : "ascii";
    const char *reason = (limit == 256) ? "ordinal not in range(256)" : "ordinal not in range(128)";
    PyObject *errorHandler = NULL;
    PyObject *exc = NULL;
    /* the following variable is used for caching string comparisons
     * -1=not initialized, 0=unknown, 1=strict, 2=replace, 3=ignore, 4=xmlcharrefreplace */
    int known_errorHandler = -1;

    if (PyUnicode_READY(unicode) == -1)
        return NULL;
    size = PyUnicode_GET_LENGTH(unicode);
    kind = PyUnicode_KIND(unicode);
    data = PyUnicode_DATA(unicode);
    /* allocate enough for a simple encoding without
       replacements, if we need more, we'll resize */
    if (size == 0)
        return PyBytes_FromStringAndSize(NULL, 0);
    res = PyBytes_FromStringAndSize(NULL, size);
    if (res == NULL)
        return NULL;
    str = PyBytes_AS_STRING(res);
    ressize = size;

    while (pos < size) {
        Py_UCS4 c = PyUnicode_READ(kind, data, pos);

        /* can we encode this? */
        if (c<limit) {
            /* no overflow check, because we know that the space is enough */
            *str++ = (char)c;
            ++pos;
        }
        else {
            Py_ssize_t requiredsize;
            PyObject *repunicode;
            Py_ssize_t repsize, newpos, respos, i;
            /* startpos for collecting unencodable chars */
            Py_ssize_t collstart = pos;
            Py_ssize_t collend = pos;
            /* find all unecodable characters */
            while ((collend < size) && (PyUnicode_READ(kind, data, collend)>=limit))
                ++collend;
            /* cache callback name lookup (if not done yet, i.e. it's the first error) */
            if (known_errorHandler==-1) {
                if ((errors==NULL) || (!strcmp(errors, "strict")))
                    known_errorHandler = 1;
                else if (!strcmp(errors, "replace"))
                    known_errorHandler = 2;
                else if (!strcmp(errors, "ignore"))
                    known_errorHandler = 3;
                else if (!strcmp(errors, "xmlcharrefreplace"))
                    known_errorHandler = 4;
                else
                    known_errorHandler = 0;
            }
            switch (known_errorHandler) {
            case 1: /* strict */
                raise_encode_exception(&exc, encoding, unicode, collstart, collend, reason);
                goto onError;
            case 2: /* replace */
                while (collstart++<collend)
                    *str++ = '?'; /* fall through */
            case 3: /* ignore */
                pos = collend;
                break;
            case 4: /* xmlcharrefreplace */
                respos = str - PyBytes_AS_STRING(res);
                /* determine replacement size */
                for (i = collstart, repsize = 0; i < collend; ++i) {
                    Py_UCS4 ch = PyUnicode_READ(kind, data, i);
                    if (ch < 10)
                        repsize += 2+1+1;
                    else if (ch < 100)
                        repsize += 2+2+1;
                    else if (ch < 1000)
                        repsize += 2+3+1;
                    else if (ch < 10000)
                        repsize += 2+4+1;
                    else if (ch < 100000)
                        repsize += 2+5+1;
                    else if (ch < 1000000)
                        repsize += 2+6+1;
                    else {
                        assert(ch <= MAX_UNICODE);
                        repsize += 2+7+1;
                    }
                }
                requiredsize = respos+repsize+(size-collend);
                if (requiredsize > ressize) {
                    if (requiredsize<2*ressize)
                        requiredsize = 2*ressize;
                    if (_PyBytes_Resize(&res, requiredsize))
                        goto onError;
                    str = PyBytes_AS_STRING(res) + respos;
                    ressize = requiredsize;
                }
                /* generate replacement */
                for (i = collstart; i < collend; ++i) {
                    str += sprintf(str, "&#%d;", PyUnicode_READ(kind, data, i));
                }
                pos = collend;
                break;
            default:
                repunicode = unicode_encode_call_errorhandler(errors, &errorHandler,
                                                              encoding, reason, unicode, &exc,
                                                              collstart, collend, &newpos);
                if (repunicode == NULL || (PyUnicode_Check(repunicode) &&
                                           PyUnicode_READY(repunicode) == -1))
                    goto onError;
                if (PyBytes_Check(repunicode)) {
                    /* Directly copy bytes result to output. */
                    repsize = PyBytes_Size(repunicode);
                    if (repsize > 1) {
                        /* Make room for all additional bytes. */
                        respos = str - PyBytes_AS_STRING(res);
                        if (_PyBytes_Resize(&res, ressize+repsize-1)) {
                            Py_DECREF(repunicode);
                            goto onError;
                        }
                        str = PyBytes_AS_STRING(res) + respos;
                        ressize += repsize-1;
                    }
                    memcpy(str, PyBytes_AsString(repunicode), repsize);
                    str += repsize;
                    pos = newpos;
                    Py_DECREF(repunicode);
                    break;
                }
                /* need more space? (at least enough for what we
                   have+the replacement+the rest of the string, so
                   we won't have to check space for encodable characters) */
                respos = str - PyBytes_AS_STRING(res);
                repsize = PyUnicode_GET_LENGTH(repunicode);
                requiredsize = respos+repsize+(size-collend);
                if (requiredsize > ressize) {
                    if (requiredsize<2*ressize)
                        requiredsize = 2*ressize;
                    if (_PyBytes_Resize(&res, requiredsize)) {
                        Py_DECREF(repunicode);
                        goto onError;
                    }
                    str = PyBytes_AS_STRING(res) + respos;
                    ressize = requiredsize;
                }
                /* check if there is anything unencodable in the replacement
                   and copy it to the output */
                for (i = 0; repsize-->0; ++i, ++str) {
                    c = PyUnicode_READ_CHAR(repunicode, i);
                    if (c >= limit) {
                        raise_encode_exception(&exc, encoding, unicode,
                                               pos, pos+1, reason);
                        Py_DECREF(repunicode);
                        goto onError;
                    }
                    *str = (char)c;
                }
                pos = newpos;
                Py_DECREF(repunicode);
            }
        }
    }
    /* Resize if we allocated to much */
    size = str - PyBytes_AS_STRING(res);
    if (size < ressize) { /* If this falls res will be NULL */
        assert(size >= 0);
        if (_PyBytes_Resize(&res, size) < 0)
            goto onError;
    }

    Py_XDECREF(errorHandler);
    Py_XDECREF(exc);
    return res;

  onError:
    Py_XDECREF(res);
    Py_XDECREF(errorHandler);
    Py_XDECREF(exc);
    return NULL;
}

/* Deprecated */
PyObject *
PyUnicode_EncodeLatin1(const Py_UNICODE *p,
                       Py_ssize_t size,
                       const char *errors)
{
    PyObject *result;
    PyObject *unicode = PyUnicode_FromUnicode(p, size);
    if (unicode == NULL)
        return NULL;
    result = unicode_encode_ucs1(unicode, errors, 256);
    Py_DECREF(unicode);
    return result;
}

PyObject *
_PyUnicode_AsLatin1String(PyObject *unicode, const char *errors)
{
    if (!PyUnicode_Check(unicode)) {
        PyErr_BadArgument();
        return NULL;
    }
    if (PyUnicode_READY(unicode) == -1)
        return NULL;
    /* Fast path: if it is a one-byte string, construct
       bytes object directly. */
    if (PyUnicode_KIND(unicode) == PyUnicode_1BYTE_KIND)
        return PyBytes_FromStringAndSize(PyUnicode_DATA(unicode),
                                         PyUnicode_GET_LENGTH(unicode));
    /* Non-Latin-1 characters present. Defer to above function to
       raise the exception. */
    return unicode_encode_ucs1(unicode, errors, 256);
}

PyObject*
PyUnicode_AsLatin1String(PyObject *unicode)
{
    return _PyUnicode_AsLatin1String(unicode, NULL);
}

/* --- 7-bit ASCII Codec -------------------------------------------------- */

PyObject *
PyUnicode_DecodeASCII(const char *s,
                      Py_ssize_t size,
                      const char *errors)
{
    const char *starts = s;
    PyObject *unicode;
    int kind;
    void *data;
    Py_ssize_t startinpos;
    Py_ssize_t endinpos;
    Py_ssize_t outpos;
    const char *e;
    PyObject *errorHandler = NULL;
    PyObject *exc = NULL;

    if (size == 0) {
        Py_INCREF(unicode_empty);
        return unicode_empty;
    }

    /* ASCII is equivalent to the first 128 ordinals in Unicode. */
    if (size == 1 && (unsigned char)s[0] < 128)
        return get_latin1_char((unsigned char)s[0]);

    unicode = PyUnicode_New(size, 127);
    if (unicode == NULL)
        goto onError;

    e = s + size;
    data = PyUnicode_1BYTE_DATA(unicode);
    outpos = ascii_decode(s, e, (Py_UCS1 *)data);
    if (outpos == size)
        return unicode;

    s += outpos;
    kind = PyUnicode_1BYTE_KIND;
    while (s < e) {
        register unsigned char c = (unsigned char)*s;
        if (c < 128) {
            PyUnicode_WRITE(kind, data, outpos++, c);
            ++s;
        }
        else {
            startinpos = s-starts;
            endinpos = startinpos + 1;
            if (unicode_decode_call_errorhandler(
                    errors, &errorHandler,
                    "ascii", "ordinal not in range(128)",
                    &starts, &e, &startinpos, &endinpos, &exc, &s,
                    &unicode, &outpos))
                goto onError;
            kind = PyUnicode_KIND(unicode);
            data = PyUnicode_DATA(unicode);
        }
    }
    if (unicode_resize(&unicode, outpos) < 0)
        goto onError;
    Py_XDECREF(errorHandler);
    Py_XDECREF(exc);
    assert(_PyUnicode_CheckConsistency(unicode, 1));
    return unicode;

  onError:
    Py_XDECREF(unicode);
    Py_XDECREF(errorHandler);
    Py_XDECREF(exc);
    return NULL;
}

/* Deprecated */
PyObject *
PyUnicode_EncodeASCII(const Py_UNICODE *p,
                      Py_ssize_t size,
                      const char *errors)
{
    PyObject *result;
    PyObject *unicode = PyUnicode_FromUnicode(p, size);
    if (unicode == NULL)
        return NULL;
    result = unicode_encode_ucs1(unicode, errors, 128);
    Py_DECREF(unicode);
    return result;
}

PyObject *
_PyUnicode_AsASCIIString(PyObject *unicode, const char *errors)
{
    if (!PyUnicode_Check(unicode)) {
        PyErr_BadArgument();
        return NULL;
    }
    if (PyUnicode_READY(unicode) == -1)
        return NULL;
    /* Fast path: if it is an ASCII-only string, construct bytes object
       directly. Else defer to above function to raise the exception. */
    if (PyUnicode_MAX_CHAR_VALUE(unicode) < 128)
        return PyBytes_FromStringAndSize(PyUnicode_DATA(unicode),
                                         PyUnicode_GET_LENGTH(unicode));
    return unicode_encode_ucs1(unicode, errors, 128);
}

PyObject *
PyUnicode_AsASCIIString(PyObject *unicode)
{
    return _PyUnicode_AsASCIIString(unicode, NULL);
}

#ifdef HAVE_MBCS

/* --- MBCS codecs for Windows -------------------------------------------- */

#if SIZEOF_INT < SIZEOF_SIZE_T
#define NEED_RETRY
#endif

#ifndef WC_ERR_INVALID_CHARS
#  define WC_ERR_INVALID_CHARS 0x0080
#endif

static char*
code_page_name(UINT code_page, PyObject **obj)
{
    *obj = NULL;
    if (code_page == CP_ACP)
        return "mbcs";
    if (code_page == CP_UTF7)
        return "CP_UTF7";
    if (code_page == CP_UTF8)
        return "CP_UTF8";

    *obj = PyBytes_FromFormat("cp%u", code_page);
    if (*obj == NULL)
        return NULL;
    return PyBytes_AS_STRING(*obj);
}

static int
is_dbcs_lead_byte(UINT code_page, const char *s, int offset)
{
    const char *curr = s + offset;
    const char *prev;

    if (!IsDBCSLeadByteEx(code_page, *curr))
        return 0;

    prev = CharPrevExA(code_page, s, curr, 0);
    if (prev == curr)
        return 1;
    /* FIXME: This code is limited to "true" double-byte encodings,
       as it assumes an incomplete character consists of a single
       byte. */
    if (curr - prev == 2)
        return 1;
    if (!IsDBCSLeadByteEx(code_page, *prev))
        return 1;
    return 0;
}

static DWORD
decode_code_page_flags(UINT code_page)
{
    if (code_page == CP_UTF7) {
        /* The CP_UTF7 decoder only supports flags=0 */
        return 0;
    }
    else
        return MB_ERR_INVALID_CHARS;
}

/*
 * Decode a byte string from a Windows code page into unicode object in strict
 * mode.
 *
 * Returns consumed size if succeed, returns -2 on decode error, or raise a
 * WindowsError and returns -1 on other error.
 */
static int
decode_code_page_strict(UINT code_page,
                        PyObject **v,
                        const char *in,
                        int insize)
{
    const DWORD flags = decode_code_page_flags(code_page);
    wchar_t *out;
    DWORD outsize;

    /* First get the size of the result */
    assert(insize > 0);
    outsize = MultiByteToWideChar(code_page, flags, in, insize, NULL, 0);
    if (outsize <= 0)
        goto error;

    if (*v == NULL) {
        /* Create unicode object */
        /* FIXME: don't use _PyUnicode_New(), but allocate a wchar_t* buffer */
        *v = (PyObject*)_PyUnicode_New(outsize);
        if (*v == NULL)
            return -1;
        out = PyUnicode_AS_UNICODE(*v);
    }
    else {
        /* Extend unicode object */
        Py_ssize_t n = PyUnicode_GET_SIZE(*v);
        if (unicode_resize(v, n + outsize) < 0)
            return -1;
        out = PyUnicode_AS_UNICODE(*v) + n;
    }

    /* Do the conversion */
    outsize = MultiByteToWideChar(code_page, flags, in, insize, out, outsize);
    if (outsize <= 0)
        goto error;
    return insize;

error:
    if (GetLastError() == ERROR_NO_UNICODE_TRANSLATION)
        return -2;
    PyErr_SetFromWindowsErr(0);
    return -1;
}

/*
 * Decode a byte string from a code page into unicode object with an error
 * handler.
 *
 * Returns consumed size if succeed, or raise a WindowsError or
 * UnicodeDecodeError exception and returns -1 on error.
 */
static int
decode_code_page_errors(UINT code_page,
                        PyObject **v,
                        const char *in, const int size,
                        const char *errors)
{
    const char *startin = in;
    const char *endin = in + size;
    const DWORD flags = decode_code_page_flags(code_page);
    /* Ideally, we should get reason from FormatMessage. This is the Windows
       2000 English version of the message. */
    const char *reason = "No mapping for the Unicode character exists "
                         "in the target code page.";
    /* each step cannot decode more than 1 character, but a character can be
       represented as a surrogate pair */
    wchar_t buffer[2], *startout, *out;
    int insize, outsize;
    PyObject *errorHandler = NULL;
    PyObject *exc = NULL;
    PyObject *encoding_obj = NULL;
    char *encoding;
    DWORD err;
    int ret = -1;

    assert(size > 0);

    encoding = code_page_name(code_page, &encoding_obj);
    if (encoding == NULL)
        return -1;

    if (errors == NULL || strcmp(errors, "strict") == 0) {
        /* The last error was ERROR_NO_UNICODE_TRANSLATION, then we raise a
           UnicodeDecodeError. */
        make_decode_exception(&exc, encoding, in, size, 0, 0, reason);
        if (exc != NULL) {
            PyCodec_StrictErrors(exc);
            Py_CLEAR(exc);
        }
        goto error;
    }

    if (*v == NULL) {
        /* Create unicode object */
        if (size > PY_SSIZE_T_MAX / (Py_ssize_t)Py_ARRAY_LENGTH(buffer)) {
            PyErr_NoMemory();
            goto error;
        }
        /* FIXME: don't use _PyUnicode_New(), but allocate a wchar_t* buffer */
        *v = (PyObject*)_PyUnicode_New(size * Py_ARRAY_LENGTH(buffer));
        if (*v == NULL)
            goto error;
        startout = PyUnicode_AS_UNICODE(*v);
    }
    else {
        /* Extend unicode object */
        Py_ssize_t n = PyUnicode_GET_SIZE(*v);
        if (size > (PY_SSIZE_T_MAX - n) / (Py_ssize_t)Py_ARRAY_LENGTH(buffer)) {
            PyErr_NoMemory();
            goto error;
        }
        if (unicode_resize(v, n + size * Py_ARRAY_LENGTH(buffer)) < 0)
            goto error;
        startout = PyUnicode_AS_UNICODE(*v) + n;
    }

    /* Decode the byte string character per character */
    out = startout;
    while (in < endin)
    {
        /* Decode a character */
        insize = 1;
        do
        {
            outsize = MultiByteToWideChar(code_page, flags,
                                          in, insize,
                                          buffer, Py_ARRAY_LENGTH(buffer));
            if (outsize > 0)
                break;
            err = GetLastError();
            if (err != ERROR_NO_UNICODE_TRANSLATION
                && err != ERROR_INSUFFICIENT_BUFFER)
            {
                PyErr_SetFromWindowsErr(0);
                goto error;
            }
            insize++;
        }
        /* 4=maximum length of a UTF-8 sequence */
        while (insize <= 4 && (in + insize) <= endin);

        if (outsize <= 0) {
            Py_ssize_t startinpos, endinpos, outpos;

            startinpos = in - startin;
            endinpos = startinpos + 1;
            outpos = out - PyUnicode_AS_UNICODE(*v);
            if (unicode_decode_call_errorhandler(
                    errors, &errorHandler,
                    encoding, reason,
                    &startin, &endin, &startinpos, &endinpos, &exc, &in,
                    v, &outpos))
            {
                goto error;
            }
            out = PyUnicode_AS_UNICODE(*v) + outpos;
        }
        else {
            in += insize;
            memcpy(out, buffer, outsize * sizeof(wchar_t));
            out += outsize;
        }
    }

    /* write a NUL character at the end */
    *out = 0;

    /* Extend unicode object */
    outsize = out - startout;
    assert(outsize <= PyUnicode_WSTR_LENGTH(*v));
    if (unicode_resize(v, outsize) < 0)
        goto error;
    ret = size;

error:
    Py_XDECREF(encoding_obj);
    Py_XDECREF(errorHandler);
    Py_XDECREF(exc);
    return ret;
}

static PyObject *
decode_code_page_stateful(int code_page,
                          const char *s, Py_ssize_t size,
                          const char *errors, Py_ssize_t *consumed)
{
    PyObject *v = NULL;
    int chunk_size, final, converted, done;

    if (code_page < 0) {
        PyErr_SetString(PyExc_ValueError, "invalid code page number");
        return NULL;
    }

    if (consumed)
        *consumed = 0;

    do
    {
#ifdef NEED_RETRY
        if (size > INT_MAX) {
            chunk_size = INT_MAX;
            final = 0;
            done = 0;
        }
        else
#endif
        {
            chunk_size = (int)size;
            final = (consumed == NULL);
            done = 1;
        }

        /* Skip trailing lead-byte unless 'final' is set */
        if (!final && is_dbcs_lead_byte(code_page, s, chunk_size - 1))
            --chunk_size;

        if (chunk_size == 0 && done) {
            if (v != NULL)
                break;
            Py_INCREF(unicode_empty);
            return unicode_empty;
        }


        converted = decode_code_page_strict(code_page, &v,
                                            s, chunk_size);
        if (converted == -2)
            converted = decode_code_page_errors(code_page, &v,
                                                s, chunk_size,
                                                errors);
        assert(converted != 0);

        if (converted < 0) {
            Py_XDECREF(v);
            return NULL;
        }

        if (consumed)
            *consumed += converted;

        s += converted;
        size -= converted;
    } while (!done);

    return unicode_result(v);
}

PyObject *
PyUnicode_DecodeCodePageStateful(int code_page,
                                 const char *s,
                                 Py_ssize_t size,
                                 const char *errors,
                                 Py_ssize_t *consumed)
{
    return decode_code_page_stateful(code_page, s, size, errors, consumed);
}

PyObject *
PyUnicode_DecodeMBCSStateful(const char *s,
                             Py_ssize_t size,
                             const char *errors,
                             Py_ssize_t *consumed)
{
    return decode_code_page_stateful(CP_ACP, s, size, errors, consumed);
}

PyObject *
PyUnicode_DecodeMBCS(const char *s,
                     Py_ssize_t size,
                     const char *errors)
{
    return PyUnicode_DecodeMBCSStateful(s, size, errors, NULL);
}

static DWORD
encode_code_page_flags(UINT code_page, const char *errors)
{
    if (code_page == CP_UTF8) {
        if (winver.dwMajorVersion >= 6)
            /* CP_UTF8 supports WC_ERR_INVALID_CHARS on Windows Vista
               and later */
            return WC_ERR_INVALID_CHARS;
        else
            /* CP_UTF8 only supports flags=0 on Windows older than Vista */
            return 0;
    }
    else if (code_page == CP_UTF7) {
        /* CP_UTF7 only supports flags=0 */
        return 0;
    }
    else {
        if (errors != NULL && strcmp(errors, "replace") == 0)
            return 0;
        else
            return WC_NO_BEST_FIT_CHARS;
    }
}

/*
 * Encode a Unicode string to a Windows code page into a byte string in strict
 * mode.
 *
 * Returns consumed characters if succeed, returns -2 on encode error, or raise
 * a WindowsError and returns -1 on other error.
 */
static int
encode_code_page_strict(UINT code_page, PyObject **outbytes,
                        PyObject *unicode, Py_ssize_t offset, int len,
                        const char* errors)
{
    BOOL usedDefaultChar = FALSE;
    BOOL *pusedDefaultChar = &usedDefaultChar;
    int outsize;
    PyObject *exc = NULL;
    wchar_t *p;
    Py_ssize_t size;
    const DWORD flags = encode_code_page_flags(code_page, NULL);
    char *out;
    /* Create a substring so that we can get the UTF-16 representation
       of just the slice under consideration. */
    PyObject *substring;

    assert(len > 0);

    if (code_page != CP_UTF8 && code_page != CP_UTF7)
        pusedDefaultChar = &usedDefaultChar;
    else
        pusedDefaultChar = NULL;

    substring = PyUnicode_Substring(unicode, offset, offset+len);
    if (substring == NULL)
        return -1;
    p = PyUnicode_AsUnicodeAndSize(substring, &size);
    if (p == NULL) {
        Py_DECREF(substring);
        return -1;
    }

    /* First get the size of the result */
    outsize = WideCharToMultiByte(code_page, flags,
                                  p, size,
                                  NULL, 0,
                                  NULL, pusedDefaultChar);
    if (outsize <= 0)
        goto error;
    /* If we used a default char, then we failed! */
    if (pusedDefaultChar && *pusedDefaultChar) {
        Py_DECREF(substring);
        return -2;
    }

    if (*outbytes == NULL) {
        /* Create string object */
        *outbytes = PyBytes_FromStringAndSize(NULL, outsize);
        if (*outbytes == NULL) {
            Py_DECREF(substring);
            return -1;
        }
        out = PyBytes_AS_STRING(*outbytes);
    }
    else {
        /* Extend string object */
        const Py_ssize_t n = PyBytes_Size(*outbytes);
        if (outsize > PY_SSIZE_T_MAX - n) {
            PyErr_NoMemory();
            Py_DECREF(substring);
            return -1;
        }
        if (_PyBytes_Resize(outbytes, n + outsize) < 0) {
            Py_DECREF(substring);
            return -1;
        }
        out = PyBytes_AS_STRING(*outbytes) + n;
    }

    /* Do the conversion */
    outsize = WideCharToMultiByte(code_page, flags,
                                  p, size,
                                  out, outsize,
                                  NULL, pusedDefaultChar);
    Py_CLEAR(substring);
    if (outsize <= 0)
        goto error;
    if (pusedDefaultChar && *pusedDefaultChar)
        return -2;
    return 0;

error:
    Py_XDECREF(substring);
    if (GetLastError() == ERROR_NO_UNICODE_TRANSLATION)
        return -2;
    PyErr_SetFromWindowsErr(0);
    return -1;
}

/*
 * Encode a Unicode string to a Windows code page into a byte string using a
 * error handler.
 *
 * Returns consumed characters if succeed, or raise a WindowsError and returns
 * -1 on other error.
 */
static int
encode_code_page_errors(UINT code_page, PyObject **outbytes,
                        PyObject *unicode, Py_ssize_t unicode_offset,
                        Py_ssize_t insize, const char* errors)
{
    const DWORD flags = encode_code_page_flags(code_page, errors);
    Py_ssize_t pos = unicode_offset;
    Py_ssize_t endin = unicode_offset + insize;
    /* Ideally, we should get reason from FormatMessage. This is the Windows
       2000 English version of the message. */
    const char *reason = "invalid character";
    /* 4=maximum length of a UTF-8 sequence */
    char buffer[4];
    BOOL usedDefaultChar = FALSE, *pusedDefaultChar;
    Py_ssize_t outsize;
    char *out;
    PyObject *errorHandler = NULL;
    PyObject *exc = NULL;
    PyObject *encoding_obj = NULL;
    char *encoding;
    Py_ssize_t newpos, newoutsize;
    PyObject *rep;
    int ret = -1;

    assert(insize > 0);

    encoding = code_page_name(code_page, &encoding_obj);
    if (encoding == NULL)
        return -1;

    if (errors == NULL || strcmp(errors, "strict") == 0) {
        /* The last error was ERROR_NO_UNICODE_TRANSLATION,
           then we raise a UnicodeEncodeError. */
        make_encode_exception(&exc, encoding, unicode, 0, 0, reason);
        if (exc != NULL) {
            PyCodec_StrictErrors(exc);
            Py_DECREF(exc);
        }
        Py_XDECREF(encoding_obj);
        return -1;
    }

    if (code_page != CP_UTF8 && code_page != CP_UTF7)
        pusedDefaultChar = &usedDefaultChar;
    else
        pusedDefaultChar = NULL;

    if (Py_ARRAY_LENGTH(buffer) > PY_SSIZE_T_MAX / insize) {
        PyErr_NoMemory();
        goto error;
    }
    outsize = insize * Py_ARRAY_LENGTH(buffer);

    if (*outbytes == NULL) {
        /* Create string object */
        *outbytes = PyBytes_FromStringAndSize(NULL, outsize);
        if (*outbytes == NULL)
            goto error;
        out = PyBytes_AS_STRING(*outbytes);
    }
    else {
        /* Extend string object */
        Py_ssize_t n = PyBytes_Size(*outbytes);
        if (n > PY_SSIZE_T_MAX - outsize) {
            PyErr_NoMemory();
            goto error;
        }
        if (_PyBytes_Resize(outbytes, n + outsize) < 0)
            goto error;
        out = PyBytes_AS_STRING(*outbytes) + n;
    }

    /* Encode the string character per character */
    while (pos < endin)
    {
        Py_UCS4 ch = PyUnicode_READ_CHAR(unicode, pos);
        wchar_t chars[2];
        int charsize;
        if (ch < 0x10000) {
            chars[0] = (wchar_t)ch;
            charsize = 1;
        }
        else {
            ch -= 0x10000;
            chars[0] = 0xd800 + (ch >> 10);
            chars[1] = 0xdc00 + (ch & 0x3ff);
            charsize = 2;
        }

        outsize = WideCharToMultiByte(code_page, flags,
                                      chars, charsize,
                                      buffer, Py_ARRAY_LENGTH(buffer),
                                      NULL, pusedDefaultChar);
        if (outsize > 0) {
            if (pusedDefaultChar == NULL || !(*pusedDefaultChar))
            {
                pos++;
                memcpy(out, buffer, outsize);
                out += outsize;
                continue;
            }
        }
        else if (GetLastError() != ERROR_NO_UNICODE_TRANSLATION) {
            PyErr_SetFromWindowsErr(0);
            goto error;
        }

        rep = unicode_encode_call_errorhandler(
                  errors, &errorHandler, encoding, reason,
                  unicode, &exc,
                  pos, pos + 1, &newpos);
        if (rep == NULL)
            goto error;
        pos = newpos;

        if (PyBytes_Check(rep)) {
            outsize = PyBytes_GET_SIZE(rep);
            if (outsize != 1) {
                Py_ssize_t offset = out - PyBytes_AS_STRING(*outbytes);
                newoutsize = PyBytes_GET_SIZE(*outbytes) + (outsize - 1);
                if (_PyBytes_Resize(outbytes, newoutsize) < 0) {
                    Py_DECREF(rep);
                    goto error;
                }
                out = PyBytes_AS_STRING(*outbytes) + offset;
            }
            memcpy(out, PyBytes_AS_STRING(rep), outsize);
            out += outsize;
        }
        else {
            Py_ssize_t i;
            enum PyUnicode_Kind kind;
            void *data;

            if (PyUnicode_READY(rep) == -1) {
                Py_DECREF(rep);
                goto error;
            }

            outsize = PyUnicode_GET_LENGTH(rep);
            if (outsize != 1) {
                Py_ssize_t offset = out - PyBytes_AS_STRING(*outbytes);
                newoutsize = PyBytes_GET_SIZE(*outbytes) + (outsize - 1);
                if (_PyBytes_Resize(outbytes, newoutsize) < 0) {
                    Py_DECREF(rep);
                    goto error;
                }
                out = PyBytes_AS_STRING(*outbytes) + offset;
            }
            kind = PyUnicode_KIND(rep);
            data = PyUnicode_DATA(rep);
            for (i=0; i < outsize; i++) {
                Py_UCS4 ch = PyUnicode_READ(kind, data, i);
                if (ch > 127) {
                    raise_encode_exception(&exc,
                        encoding, unicode,
                        pos, pos + 1,
                        "unable to encode error handler result to ASCII");
                    Py_DECREF(rep);
                    goto error;
                }
                *out = (unsigned char)ch;
                out++;
            }
        }
        Py_DECREF(rep);
    }
    /* write a NUL byte */
    *out = 0;
    outsize = out - PyBytes_AS_STRING(*outbytes);
    assert(outsize <= PyBytes_GET_SIZE(*outbytes));
    if (_PyBytes_Resize(outbytes, outsize) < 0)
        goto error;
    ret = 0;

error:
    Py_XDECREF(encoding_obj);
    Py_XDECREF(errorHandler);
    Py_XDECREF(exc);
    return ret;
}

static PyObject *
encode_code_page(int code_page,
                 PyObject *unicode,
                 const char *errors)
{
    Py_ssize_t len;
    PyObject *outbytes = NULL;
    Py_ssize_t offset;
    int chunk_len, ret, done;

    if (PyUnicode_READY(unicode) == -1)
        return NULL;
    len = PyUnicode_GET_LENGTH(unicode);

    if (code_page < 0) {
        PyErr_SetString(PyExc_ValueError, "invalid code page number");
        return NULL;
    }

    if (len == 0)
        return PyBytes_FromStringAndSize(NULL, 0);

    offset = 0;
    do
    {
#ifdef NEED_RETRY
        /* UTF-16 encoding may double the size, so use only INT_MAX/2
           chunks. */
        if (len > INT_MAX/2) {
            chunk_len = INT_MAX/2;
            done = 0;
        }
        else
#endif
        {
            chunk_len = (int)len;
            done = 1;
        }

        ret = encode_code_page_strict(code_page, &outbytes,
                                      unicode, offset, chunk_len,
                                      errors);
        if (ret == -2)
            ret = encode_code_page_errors(code_page, &outbytes,
                                          unicode, offset,
                                          chunk_len, errors);
        if (ret < 0) {
            Py_XDECREF(outbytes);
            return NULL;
        }

        offset += chunk_len;
        len -= chunk_len;
    } while (!done);

    return outbytes;
}

PyObject *
PyUnicode_EncodeMBCS(const Py_UNICODE *p,
                     Py_ssize_t size,
                     const char *errors)
{
    PyObject *unicode, *res;
    unicode = PyUnicode_FromUnicode(p, size);
    if (unicode == NULL)
        return NULL;
    res = encode_code_page(CP_ACP, unicode, errors);
    Py_DECREF(unicode);
    return res;
}

PyObject *
PyUnicode_EncodeCodePage(int code_page,
                         PyObject *unicode,
                         const char *errors)
{
    return encode_code_page(code_page, unicode, errors);
}

PyObject *
PyUnicode_AsMBCSString(PyObject *unicode)
{
    if (!PyUnicode_Check(unicode)) {
        PyErr_BadArgument();
        return NULL;
    }
    return PyUnicode_EncodeCodePage(CP_ACP, unicode, NULL);
}

#undef NEED_RETRY

#endif /* HAVE_MBCS */

/* --- Character Mapping Codec -------------------------------------------- */

PyObject *
PyUnicode_DecodeCharmap(const char *s,
                        Py_ssize_t size,
                        PyObject *mapping,
                        const char *errors)
{
    const char *starts = s;
    Py_ssize_t startinpos;
    Py_ssize_t endinpos;
    Py_ssize_t outpos;
    const char *e;
    PyObject *v;
    Py_ssize_t extrachars = 0;
    PyObject *errorHandler = NULL;
    PyObject *exc = NULL;

    /* Default to Latin-1 */
    if (mapping == NULL)
        return PyUnicode_DecodeLatin1(s, size, errors);

    v = PyUnicode_New(size, 127);
    if (v == NULL)
        goto onError;
    if (size == 0)
        return v;
    outpos = 0;
    e = s + size;
    if (PyUnicode_CheckExact(mapping)) {
        Py_ssize_t maplen;
        enum PyUnicode_Kind mapkind;
        void *mapdata;
        Py_UCS4 x;

        if (PyUnicode_READY(mapping) == -1)
            return NULL;

        maplen = PyUnicode_GET_LENGTH(mapping);
        mapdata = PyUnicode_DATA(mapping);
        mapkind = PyUnicode_KIND(mapping);
        while (s < e) {
            unsigned char ch;
            if (mapkind == PyUnicode_2BYTE_KIND && maplen >= 256) {
                enum PyUnicode_Kind outkind = PyUnicode_KIND(v);
                if (outkind == PyUnicode_1BYTE_KIND) {
                    void *outdata = PyUnicode_DATA(v);
                    Py_UCS4 maxchar = PyUnicode_MAX_CHAR_VALUE(v);
                    while (s < e) {
                        unsigned char ch = *s;
                        x = PyUnicode_READ(PyUnicode_2BYTE_KIND, mapdata, ch);
                        if (x > maxchar)
                            goto Error;
                        PyUnicode_WRITE(PyUnicode_1BYTE_KIND, outdata, outpos++, x);
                        ++s;
                    }
                    break;
                }
                else if (outkind == PyUnicode_2BYTE_KIND) {
                    void *outdata = PyUnicode_DATA(v);
                    while (s < e) {
                        unsigned char ch = *s;
                        x = PyUnicode_READ(PyUnicode_2BYTE_KIND, mapdata, ch);
                        if (x == 0xFFFE)
                            goto Error;
                        PyUnicode_WRITE(PyUnicode_2BYTE_KIND, outdata, outpos++, x);
                        ++s;
                    }
                    break;
                }
            }
            ch = *s;

            if (ch < maplen)
                x = PyUnicode_READ(mapkind, mapdata, ch);
            else
                x = 0xfffe; /* invalid value */
Error:
            if (x == 0xfffe)
            {
                /* undefined mapping */
                startinpos = s-starts;
                endinpos = startinpos+1;
                if (unicode_decode_call_errorhandler(
                        errors, &errorHandler,
                        "charmap", "character maps to <undefined>",
                        &starts, &e, &startinpos, &endinpos, &exc, &s,
                        &v, &outpos)) {
                    goto onError;
                }
                continue;
            }

            if (unicode_putchar(&v, &outpos, x) < 0)
                goto onError;
            ++s;
        }
    }
    else {
        while (s < e) {
            unsigned char ch = *s;
            PyObject *w, *x;

            /* Get mapping (char ordinal -> integer, Unicode char or None) */
            w = PyLong_FromLong((long)ch);
            if (w == NULL)
                goto onError;
            x = PyObject_GetItem(mapping, w);
            Py_DECREF(w);
            if (x == NULL) {
                if (PyErr_ExceptionMatches(PyExc_LookupError)) {
                    /* No mapping found means: mapping is undefined. */
                    PyErr_Clear();
                    x = Py_None;
                    Py_INCREF(x);
                } else
                    goto onError;
            }

            /* Apply mapping */
            if (PyLong_Check(x)) {
                long value = PyLong_AS_LONG(x);
                if (value < 0 || value > 0x10FFFF) {
                    PyErr_SetString(PyExc_TypeError,
                                    "character mapping must be in range(0x110000)");
                    Py_DECREF(x);
                    goto onError;
                }
<<<<<<< HEAD
                if (unicode_putchar(&v, &outpos, value) < 0)
                    goto onError;
=======

#ifndef Py_UNICODE_WIDE
                if (value > 0xFFFF) {
                    /* see the code for 1-n mapping below */
                    if (extrachars < 2) {
                        /* resize first */
                        Py_ssize_t oldpos = p - PyUnicode_AS_UNICODE(v);
                        Py_ssize_t needed = 10 - extrachars;
                        extrachars += needed;
                        /* XXX overflow detection missing */
                        if (_PyUnicode_Resize(&v,
                                              PyUnicode_GET_SIZE(v) + needed) < 0) {
                            Py_DECREF(x);
                            goto onError;
                        }
                        p = PyUnicode_AS_UNICODE(v) + oldpos;
                    }
                    value -= 0x10000;
                    *p++ = 0xD800 | (value >> 10);
                    *p++ = 0xDC00 | (value & 0x3FF);
                    extrachars -= 2;
                }
                else
#endif
                *p++ = (Py_UNICODE)value;
>>>>>>> 6f80f5d4
            }
            else if (x == Py_None) {
                /* undefined mapping */
                startinpos = s-starts;
                endinpos = startinpos+1;
                if (unicode_decode_call_errorhandler(
                        errors, &errorHandler,
                        "charmap", "character maps to <undefined>",
                        &starts, &e, &startinpos, &endinpos, &exc, &s,
                        &v, &outpos)) {
                    Py_DECREF(x);
                    goto onError;
                }
                Py_DECREF(x);
                continue;
            }
            else if (PyUnicode_Check(x)) {
                Py_ssize_t targetsize;

                if (PyUnicode_READY(x) == -1)
                    goto onError;
                targetsize = PyUnicode_GET_LENGTH(x);

                if (targetsize == 1) {
                    /* 1-1 mapping */
                    if (unicode_putchar(&v, &outpos,
                                        PyUnicode_READ_CHAR(x, 0)) < 0)
                        goto onError;
                }
                else if (targetsize > 1) {
                    /* 1-n mapping */
                    if (targetsize > extrachars) {
                        /* resize first */
                        Py_ssize_t needed = (targetsize - extrachars) + \
                            (targetsize << 2);
                        extrachars += needed;
                        /* XXX overflow detection missing */
                        if (unicode_resize(&v,
                                           PyUnicode_GET_LENGTH(v) + needed) < 0)
                        {
                            Py_DECREF(x);
                            goto onError;
                        }
                    }
                    if (unicode_widen(&v, outpos, PyUnicode_MAX_CHAR_VALUE(x)) < 0)
                        goto onError;
                    PyUnicode_CopyCharacters(v, outpos, x, 0, targetsize);
                    outpos += targetsize;
                    extrachars -= targetsize;
                }
                /* 1-0 mapping: skip the character */
            }
            else {
                /* wrong return value */
                PyErr_SetString(PyExc_TypeError,
                                "character mapping must return integer, None or str");
                Py_DECREF(x);
                goto onError;
            }
            Py_DECREF(x);
            ++s;
        }
    }
    if (unicode_resize(&v, outpos) < 0)
        goto onError;
    Py_XDECREF(errorHandler);
    Py_XDECREF(exc);
    return unicode_result(v);

  onError:
    Py_XDECREF(errorHandler);
    Py_XDECREF(exc);
    Py_XDECREF(v);
    return NULL;
}

/* Charmap encoding: the lookup table */

struct encoding_map {
    PyObject_HEAD
    unsigned char level1[32];
    int count2, count3;
    unsigned char level23[1];
};

static PyObject*
encoding_map_size(PyObject *obj, PyObject* args)
{
    struct encoding_map *map = (struct encoding_map*)obj;
    return PyLong_FromLong(sizeof(*map) - 1 + 16*map->count2 +
                           128*map->count3);
}

static PyMethodDef encoding_map_methods[] = {
    {"size", encoding_map_size, METH_NOARGS,
     PyDoc_STR("Return the size (in bytes) of this object") },
    { 0 }
};

static void
encoding_map_dealloc(PyObject* o)
{
    PyObject_FREE(o);
}

static PyTypeObject EncodingMapType = {
    PyVarObject_HEAD_INIT(NULL, 0)
    "EncodingMap",          /*tp_name*/
    sizeof(struct encoding_map),   /*tp_basicsize*/
    0,                      /*tp_itemsize*/
    /* methods */
    encoding_map_dealloc,   /*tp_dealloc*/
    0,                      /*tp_print*/
    0,                      /*tp_getattr*/
    0,                      /*tp_setattr*/
    0,                      /*tp_reserved*/
    0,                      /*tp_repr*/
    0,                      /*tp_as_number*/
    0,                      /*tp_as_sequence*/
    0,                      /*tp_as_mapping*/
    0,                      /*tp_hash*/
    0,                      /*tp_call*/
    0,                      /*tp_str*/
    0,                      /*tp_getattro*/
    0,                      /*tp_setattro*/
    0,                      /*tp_as_buffer*/
    Py_TPFLAGS_DEFAULT,     /*tp_flags*/
    0,                      /*tp_doc*/
    0,                      /*tp_traverse*/
    0,                      /*tp_clear*/
    0,                      /*tp_richcompare*/
    0,                      /*tp_weaklistoffset*/
    0,                      /*tp_iter*/
    0,                      /*tp_iternext*/
    encoding_map_methods,   /*tp_methods*/
    0,                      /*tp_members*/
    0,                      /*tp_getset*/
    0,                      /*tp_base*/
    0,                      /*tp_dict*/
    0,                      /*tp_descr_get*/
    0,                      /*tp_descr_set*/
    0,                      /*tp_dictoffset*/
    0,                      /*tp_init*/
    0,                      /*tp_alloc*/
    0,                      /*tp_new*/
    0,                      /*tp_free*/
    0,                      /*tp_is_gc*/
};

PyObject*
PyUnicode_BuildEncodingMap(PyObject* string)
{
    PyObject *result;
    struct encoding_map *mresult;
    int i;
    int need_dict = 0;
    unsigned char level1[32];
    unsigned char level2[512];
    unsigned char *mlevel1, *mlevel2, *mlevel3;
    int count2 = 0, count3 = 0;
    int kind;
    void *data;
    Py_ssize_t length;
    Py_UCS4 ch;

    if (!PyUnicode_Check(string) || !PyUnicode_GET_LENGTH(string)) {
        PyErr_BadArgument();
        return NULL;
    }
    kind = PyUnicode_KIND(string);
    data = PyUnicode_DATA(string);
    length = PyUnicode_GET_LENGTH(string);
    length = Py_MIN(length, 256);
    memset(level1, 0xFF, sizeof level1);
    memset(level2, 0xFF, sizeof level2);

    /* If there isn't a one-to-one mapping of NULL to \0,
       or if there are non-BMP characters, we need to use
       a mapping dictionary. */
    if (PyUnicode_READ(kind, data, 0) != 0)
        need_dict = 1;
    for (i = 1; i < length; i++) {
        int l1, l2;
        ch = PyUnicode_READ(kind, data, i);
        if (ch == 0 || ch > 0xFFFF) {
            need_dict = 1;
            break;
        }
        if (ch == 0xFFFE)
            /* unmapped character */
            continue;
        l1 = ch >> 11;
        l2 = ch >> 7;
        if (level1[l1] == 0xFF)
            level1[l1] = count2++;
        if (level2[l2] == 0xFF)
            level2[l2] = count3++;
    }

    if (count2 >= 0xFF || count3 >= 0xFF)
        need_dict = 1;

    if (need_dict) {
        PyObject *result = PyDict_New();
        PyObject *key, *value;
        if (!result)
            return NULL;
        for (i = 0; i < length; i++) {
            key = PyLong_FromLong(PyUnicode_READ(kind, data, i));
            value = PyLong_FromLong(i);
            if (!key || !value)
                goto failed1;
            if (PyDict_SetItem(result, key, value) == -1)
                goto failed1;
            Py_DECREF(key);
            Py_DECREF(value);
        }
        return result;
      failed1:
        Py_XDECREF(key);
        Py_XDECREF(value);
        Py_DECREF(result);
        return NULL;
    }

    /* Create a three-level trie */
    result = PyObject_MALLOC(sizeof(struct encoding_map) +
                             16*count2 + 128*count3 - 1);
    if (!result)
        return PyErr_NoMemory();
    PyObject_Init(result, &EncodingMapType);
    mresult = (struct encoding_map*)result;
    mresult->count2 = count2;
    mresult->count3 = count3;
    mlevel1 = mresult->level1;
    mlevel2 = mresult->level23;
    mlevel3 = mresult->level23 + 16*count2;
    memcpy(mlevel1, level1, 32);
    memset(mlevel2, 0xFF, 16*count2);
    memset(mlevel3, 0, 128*count3);
    count3 = 0;
    for (i = 1; i < length; i++) {
        int o1, o2, o3, i2, i3;
        Py_UCS4 ch = PyUnicode_READ(kind, data, i);
        if (ch == 0xFFFE)
            /* unmapped character */
            continue;
        o1 = ch>>11;
        o2 = (ch>>7) & 0xF;
        i2 = 16*mlevel1[o1] + o2;
        if (mlevel2[i2] == 0xFF)
            mlevel2[i2] = count3++;
        o3 = ch & 0x7F;
        i3 = 128*mlevel2[i2] + o3;
        mlevel3[i3] = i;
    }
    return result;
}

static int
encoding_map_lookup(Py_UCS4 c, PyObject *mapping)
{
    struct encoding_map *map = (struct encoding_map*)mapping;
    int l1 = c>>11;
    int l2 = (c>>7) & 0xF;
    int l3 = c & 0x7F;
    int i;

    if (c > 0xFFFF)
        return -1;
    if (c == 0)
        return 0;
    /* level 1*/
    i = map->level1[l1];
    if (i == 0xFF) {
        return -1;
    }
    /* level 2*/
    i = map->level23[16*i+l2];
    if (i == 0xFF) {
        return -1;
    }
    /* level 3 */
    i = map->level23[16*map->count2 + 128*i + l3];
    if (i == 0) {
        return -1;
    }
    return i;
}

/* Lookup the character ch in the mapping. If the character
   can't be found, Py_None is returned (or NULL, if another
   error occurred). */
static PyObject *
charmapencode_lookup(Py_UCS4 c, PyObject *mapping)
{
    PyObject *w = PyLong_FromLong((long)c);
    PyObject *x;

    if (w == NULL)
        return NULL;
    x = PyObject_GetItem(mapping, w);
    Py_DECREF(w);
    if (x == NULL) {
        if (PyErr_ExceptionMatches(PyExc_LookupError)) {
            /* No mapping found means: mapping is undefined. */
            PyErr_Clear();
            x = Py_None;
            Py_INCREF(x);
            return x;
        } else
            return NULL;
    }
    else if (x == Py_None)
        return x;
    else if (PyLong_Check(x)) {
        long value = PyLong_AS_LONG(x);
        if (value < 0 || value > 255) {
            PyErr_SetString(PyExc_TypeError,
                            "character mapping must be in range(256)");
            Py_DECREF(x);
            return NULL;
        }
        return x;
    }
    else if (PyBytes_Check(x))
        return x;
    else {
        /* wrong return value */
        PyErr_Format(PyExc_TypeError,
                     "character mapping must return integer, bytes or None, not %.400s",
                     x->ob_type->tp_name);
        Py_DECREF(x);
        return NULL;
    }
}

static int
charmapencode_resize(PyObject **outobj, Py_ssize_t *outpos, Py_ssize_t requiredsize)
{
    Py_ssize_t outsize = PyBytes_GET_SIZE(*outobj);
    /* exponentially overallocate to minimize reallocations */
    if (requiredsize < 2*outsize)
        requiredsize = 2*outsize;
    if (_PyBytes_Resize(outobj, requiredsize))
        return -1;
    return 0;
}

typedef enum charmapencode_result {
    enc_SUCCESS, enc_FAILED, enc_EXCEPTION
} charmapencode_result;
/* lookup the character, put the result in the output string and adjust
   various state variables. Resize the output bytes object if not enough
   space is available. Return a new reference to the object that
   was put in the output buffer, or Py_None, if the mapping was undefined
   (in which case no character was written) or NULL, if a
   reallocation error occurred. The caller must decref the result */
static charmapencode_result
charmapencode_output(Py_UCS4 c, PyObject *mapping,
                     PyObject **outobj, Py_ssize_t *outpos)
{
    PyObject *rep;
    char *outstart;
    Py_ssize_t outsize = PyBytes_GET_SIZE(*outobj);

    if (Py_TYPE(mapping) == &EncodingMapType) {
        int res = encoding_map_lookup(c, mapping);
        Py_ssize_t requiredsize = *outpos+1;
        if (res == -1)
            return enc_FAILED;
        if (outsize<requiredsize)
            if (charmapencode_resize(outobj, outpos, requiredsize))
                return enc_EXCEPTION;
        outstart = PyBytes_AS_STRING(*outobj);
        outstart[(*outpos)++] = (char)res;
        return enc_SUCCESS;
    }

    rep = charmapencode_lookup(c, mapping);
    if (rep==NULL)
        return enc_EXCEPTION;
    else if (rep==Py_None) {
        Py_DECREF(rep);
        return enc_FAILED;
    } else {
        if (PyLong_Check(rep)) {
            Py_ssize_t requiredsize = *outpos+1;
            if (outsize<requiredsize)
                if (charmapencode_resize(outobj, outpos, requiredsize)) {
                    Py_DECREF(rep);
                    return enc_EXCEPTION;
                }
            outstart = PyBytes_AS_STRING(*outobj);
            outstart[(*outpos)++] = (char)PyLong_AS_LONG(rep);
        }
        else {
            const char *repchars = PyBytes_AS_STRING(rep);
            Py_ssize_t repsize = PyBytes_GET_SIZE(rep);
            Py_ssize_t requiredsize = *outpos+repsize;
            if (outsize<requiredsize)
                if (charmapencode_resize(outobj, outpos, requiredsize)) {
                    Py_DECREF(rep);
                    return enc_EXCEPTION;
                }
            outstart = PyBytes_AS_STRING(*outobj);
            memcpy(outstart + *outpos, repchars, repsize);
            *outpos += repsize;
        }
    }
    Py_DECREF(rep);
    return enc_SUCCESS;
}

/* handle an error in PyUnicode_EncodeCharmap
   Return 0 on success, -1 on error */
static int
charmap_encoding_error(
    PyObject *unicode, Py_ssize_t *inpos, PyObject *mapping,
    PyObject **exceptionObject,
    int *known_errorHandler, PyObject **errorHandler, const char *errors,
    PyObject **res, Py_ssize_t *respos)
{
    PyObject *repunicode = NULL; /* initialize to prevent gcc warning */
    Py_ssize_t size, repsize;
    Py_ssize_t newpos;
    enum PyUnicode_Kind kind;
    void *data;
    Py_ssize_t index;
    /* startpos for collecting unencodable chars */
    Py_ssize_t collstartpos = *inpos;
    Py_ssize_t collendpos = *inpos+1;
    Py_ssize_t collpos;
    char *encoding = "charmap";
    char *reason = "character maps to <undefined>";
    charmapencode_result x;
    Py_UCS4 ch;
    int val;

    if (PyUnicode_READY(unicode) == -1)
        return -1;
    size = PyUnicode_GET_LENGTH(unicode);
    /* find all unencodable characters */
    while (collendpos < size) {
        PyObject *rep;
        if (Py_TYPE(mapping) == &EncodingMapType) {
            ch = PyUnicode_READ_CHAR(unicode, collendpos);
            val = encoding_map_lookup(ch, mapping);
            if (val != -1)
                break;
            ++collendpos;
            continue;
        }

        ch = PyUnicode_READ_CHAR(unicode, collendpos);
        rep = charmapencode_lookup(ch, mapping);
        if (rep==NULL)
            return -1;
        else if (rep!=Py_None) {
            Py_DECREF(rep);
            break;
        }
        Py_DECREF(rep);
        ++collendpos;
    }
    /* cache callback name lookup
     * (if not done yet, i.e. it's the first error) */
    if (*known_errorHandler==-1) {
        if ((errors==NULL) || (!strcmp(errors, "strict")))
            *known_errorHandler = 1;
        else if (!strcmp(errors, "replace"))
            *known_errorHandler = 2;
        else if (!strcmp(errors, "ignore"))
            *known_errorHandler = 3;
        else if (!strcmp(errors, "xmlcharrefreplace"))
            *known_errorHandler = 4;
        else
            *known_errorHandler = 0;
    }
    switch (*known_errorHandler) {
    case 1: /* strict */
        raise_encode_exception(exceptionObject, encoding, unicode, collstartpos, collendpos, reason);
        return -1;
    case 2: /* replace */
        for (collpos = collstartpos; collpos<collendpos; ++collpos) {
            x = charmapencode_output('?', mapping, res, respos);
            if (x==enc_EXCEPTION) {
                return -1;
            }
            else if (x==enc_FAILED) {
                raise_encode_exception(exceptionObject, encoding, unicode, collstartpos, collendpos, reason);
                return -1;
            }
        }
        /* fall through */
    case 3: /* ignore */
        *inpos = collendpos;
        break;
    case 4: /* xmlcharrefreplace */
        /* generate replacement (temporarily (mis)uses p) */
        for (collpos = collstartpos; collpos < collendpos; ++collpos) {
            char buffer[2+29+1+1];
            char *cp;
            sprintf(buffer, "&#%d;", (int)PyUnicode_READ_CHAR(unicode, collpos));
            for (cp = buffer; *cp; ++cp) {
                x = charmapencode_output(*cp, mapping, res, respos);
                if (x==enc_EXCEPTION)
                    return -1;
                else if (x==enc_FAILED) {
                    raise_encode_exception(exceptionObject, encoding, unicode, collstartpos, collendpos, reason);
                    return -1;
                }
            }
        }
        *inpos = collendpos;
        break;
    default:
        repunicode = unicode_encode_call_errorhandler(errors, errorHandler,
                                                      encoding, reason, unicode, exceptionObject,
                                                      collstartpos, collendpos, &newpos);
        if (repunicode == NULL)
            return -1;
        if (PyBytes_Check(repunicode)) {
            /* Directly copy bytes result to output. */
            Py_ssize_t outsize = PyBytes_Size(*res);
            Py_ssize_t requiredsize;
            repsize = PyBytes_Size(repunicode);
            requiredsize = *respos + repsize;
            if (requiredsize > outsize)
                /* Make room for all additional bytes. */
                if (charmapencode_resize(res, respos, requiredsize)) {
                    Py_DECREF(repunicode);
                    return -1;
                }
            memcpy(PyBytes_AsString(*res) + *respos,
                   PyBytes_AsString(repunicode),  repsize);
            *respos += repsize;
            *inpos = newpos;
            Py_DECREF(repunicode);
            break;
        }
        /* generate replacement  */
        if (PyUnicode_READY(repunicode) == -1) {
            Py_DECREF(repunicode);
            return -1;
        }
        repsize = PyUnicode_GET_LENGTH(repunicode);
        data = PyUnicode_DATA(repunicode);
        kind = PyUnicode_KIND(repunicode);
        for (index = 0; index < repsize; index++) {
            Py_UCS4 repch = PyUnicode_READ(kind, data, index);
            x = charmapencode_output(repch, mapping, res, respos);
            if (x==enc_EXCEPTION) {
                Py_DECREF(repunicode);
                return -1;
            }
            else if (x==enc_FAILED) {
                Py_DECREF(repunicode);
                raise_encode_exception(exceptionObject, encoding, unicode, collstartpos, collendpos, reason);
                return -1;
            }
        }
        *inpos = newpos;
        Py_DECREF(repunicode);
    }
    return 0;
}

PyObject *
_PyUnicode_EncodeCharmap(PyObject *unicode,
                         PyObject *mapping,
                         const char *errors)
{
    /* output object */
    PyObject *res = NULL;
    /* current input position */
    Py_ssize_t inpos = 0;
    Py_ssize_t size;
    /* current output position */
    Py_ssize_t respos = 0;
    PyObject *errorHandler = NULL;
    PyObject *exc = NULL;
    /* the following variable is used for caching string comparisons
     * -1=not initialized, 0=unknown, 1=strict, 2=replace,
     * 3=ignore, 4=xmlcharrefreplace */
    int known_errorHandler = -1;

    if (PyUnicode_READY(unicode) == -1)
        return NULL;
    size = PyUnicode_GET_LENGTH(unicode);

    /* Default to Latin-1 */
    if (mapping == NULL)
        return unicode_encode_ucs1(unicode, errors, 256);

    /* allocate enough for a simple encoding without
       replacements, if we need more, we'll resize */
    res = PyBytes_FromStringAndSize(NULL, size);
    if (res == NULL)
        goto onError;
    if (size == 0)
        return res;

    while (inpos<size) {
        Py_UCS4 ch = PyUnicode_READ_CHAR(unicode, inpos);
        /* try to encode it */
        charmapencode_result x = charmapencode_output(ch, mapping, &res, &respos);
        if (x==enc_EXCEPTION) /* error */
            goto onError;
        if (x==enc_FAILED) { /* unencodable character */
            if (charmap_encoding_error(unicode, &inpos, mapping,
                                       &exc,
                                       &known_errorHandler, &errorHandler, errors,
                                       &res, &respos)) {
                goto onError;
            }
        }
        else
            /* done with this character => adjust input position */
            ++inpos;
    }

    /* Resize if we allocated to much */
    if (respos<PyBytes_GET_SIZE(res))
        if (_PyBytes_Resize(&res, respos) < 0)
            goto onError;

    Py_XDECREF(exc);
    Py_XDECREF(errorHandler);
    return res;

  onError:
    Py_XDECREF(res);
    Py_XDECREF(exc);
    Py_XDECREF(errorHandler);
    return NULL;
}

/* Deprecated */
PyObject *
PyUnicode_EncodeCharmap(const Py_UNICODE *p,
                        Py_ssize_t size,
                        PyObject *mapping,
                        const char *errors)
{
    PyObject *result;
    PyObject *unicode = PyUnicode_FromUnicode(p, size);
    if (unicode == NULL)
        return NULL;
    result = _PyUnicode_EncodeCharmap(unicode, mapping, errors);
    Py_DECREF(unicode);
    return result;
}

PyObject *
PyUnicode_AsCharmapString(PyObject *unicode,
                          PyObject *mapping)
{
    if (!PyUnicode_Check(unicode) || mapping == NULL) {
        PyErr_BadArgument();
        return NULL;
    }
    return _PyUnicode_EncodeCharmap(unicode, mapping, NULL);
}

/* create or adjust a UnicodeTranslateError */
static void
make_translate_exception(PyObject **exceptionObject,
                         PyObject *unicode,
                         Py_ssize_t startpos, Py_ssize_t endpos,
                         const char *reason)
{
    if (*exceptionObject == NULL) {
        *exceptionObject = _PyUnicodeTranslateError_Create(
            unicode, startpos, endpos, reason);
    }
    else {
        if (PyUnicodeTranslateError_SetStart(*exceptionObject, startpos))
            goto onError;
        if (PyUnicodeTranslateError_SetEnd(*exceptionObject, endpos))
            goto onError;
        if (PyUnicodeTranslateError_SetReason(*exceptionObject, reason))
            goto onError;
        return;
      onError:
        Py_DECREF(*exceptionObject);
        *exceptionObject = NULL;
    }
}

/* raises a UnicodeTranslateError */
static void
raise_translate_exception(PyObject **exceptionObject,
                          PyObject *unicode,
                          Py_ssize_t startpos, Py_ssize_t endpos,
                          const char *reason)
{
    make_translate_exception(exceptionObject,
                             unicode, startpos, endpos, reason);
    if (*exceptionObject != NULL)
        PyCodec_StrictErrors(*exceptionObject);
}

/* error handling callback helper:
   build arguments, call the callback and check the arguments,
   put the result into newpos and return the replacement string, which
   has to be freed by the caller */
static PyObject *
unicode_translate_call_errorhandler(const char *errors,
                                    PyObject **errorHandler,
                                    const char *reason,
                                    PyObject *unicode, PyObject **exceptionObject,
                                    Py_ssize_t startpos, Py_ssize_t endpos,
                                    Py_ssize_t *newpos)
{
    static char *argparse = "O!n;translating error handler must return (str, int) tuple";

    Py_ssize_t i_newpos;
    PyObject *restuple;
    PyObject *resunicode;

    if (*errorHandler == NULL) {
        *errorHandler = PyCodec_LookupError(errors);
        if (*errorHandler == NULL)
            return NULL;
    }

    make_translate_exception(exceptionObject,
                             unicode, startpos, endpos, reason);
    if (*exceptionObject == NULL)
        return NULL;

    restuple = PyObject_CallFunctionObjArgs(
        *errorHandler, *exceptionObject, NULL);
    if (restuple == NULL)
        return NULL;
    if (!PyTuple_Check(restuple)) {
        PyErr_SetString(PyExc_TypeError, &argparse[4]);
        Py_DECREF(restuple);
        return NULL;
    }
    if (!PyArg_ParseTuple(restuple, argparse, &PyUnicode_Type,
                          &resunicode, &i_newpos)) {
        Py_DECREF(restuple);
        return NULL;
    }
    if (i_newpos<0)
        *newpos = PyUnicode_GET_LENGTH(unicode)+i_newpos;
    else
        *newpos = i_newpos;
    if (*newpos<0 || *newpos>PyUnicode_GET_LENGTH(unicode)) {
        PyErr_Format(PyExc_IndexError, "position %zd from error handler out of bounds", *newpos);
        Py_DECREF(restuple);
        return NULL;
    }
    Py_INCREF(resunicode);
    Py_DECREF(restuple);
    return resunicode;
}

/* Lookup the character ch in the mapping and put the result in result,
   which must be decrefed by the caller.
   Return 0 on success, -1 on error */
static int
charmaptranslate_lookup(Py_UCS4 c, PyObject *mapping, PyObject **result)
{
    PyObject *w = PyLong_FromLong((long)c);
    PyObject *x;

    if (w == NULL)
        return -1;
    x = PyObject_GetItem(mapping, w);
    Py_DECREF(w);
    if (x == NULL) {
        if (PyErr_ExceptionMatches(PyExc_LookupError)) {
            /* No mapping found means: use 1:1 mapping. */
            PyErr_Clear();
            *result = NULL;
            return 0;
        } else
            return -1;
    }
    else if (x == Py_None) {
        *result = x;
        return 0;
    }
    else if (PyLong_Check(x)) {
        long value = PyLong_AS_LONG(x);
        long max = PyUnicode_GetMax();
        if (value < 0 || value > max) {
            PyErr_Format(PyExc_TypeError,
                         "character mapping must be in range(0x%x)", max+1);
            Py_DECREF(x);
            return -1;
        }
        *result = x;
        return 0;
    }
    else if (PyUnicode_Check(x)) {
        *result = x;
        return 0;
    }
    else {
        /* wrong return value */
        PyErr_SetString(PyExc_TypeError,
                        "character mapping must return integer, None or str");
        Py_DECREF(x);
        return -1;
    }
}
/* ensure that *outobj is at least requiredsize characters long,
   if not reallocate and adjust various state variables.
   Return 0 on success, -1 on error */
static int
charmaptranslate_makespace(Py_UCS4 **outobj, Py_ssize_t *psize,
                               Py_ssize_t requiredsize)
{
    Py_ssize_t oldsize = *psize;
    Py_UCS4 *new_outobj;
    if (requiredsize > oldsize) {
        /* exponentially overallocate to minimize reallocations */
        if (requiredsize < 2 * oldsize)
            requiredsize = 2 * oldsize;
        new_outobj = PyMem_Realloc(*outobj, requiredsize * sizeof(Py_UCS4));
        if (new_outobj == 0)
            return -1;
        *outobj = new_outobj;
        *psize = requiredsize;
    }
    return 0;
}
/* lookup the character, put the result in the output string and adjust
   various state variables. Return a new reference to the object that
   was put in the output buffer in *result, or Py_None, if the mapping was
   undefined (in which case no character was written).
   The called must decref result.
   Return 0 on success, -1 on error. */
static int
charmaptranslate_output(PyObject *input, Py_ssize_t ipos,
                        PyObject *mapping, Py_UCS4 **output,
                        Py_ssize_t *osize, Py_ssize_t *opos,
                        PyObject **res)
{
    Py_UCS4 curinp = PyUnicode_READ_CHAR(input, ipos);
    if (charmaptranslate_lookup(curinp, mapping, res))
        return -1;
    if (*res==NULL) {
        /* not found => default to 1:1 mapping */
        (*output)[(*opos)++] = curinp;
    }
    else if (*res==Py_None)
        ;
    else if (PyLong_Check(*res)) {
        /* no overflow check, because we know that the space is enough */
        (*output)[(*opos)++] = (Py_UCS4)PyLong_AS_LONG(*res);
    }
    else if (PyUnicode_Check(*res)) {
        Py_ssize_t repsize;
        if (PyUnicode_READY(*res) == -1)
            return -1;
        repsize = PyUnicode_GET_LENGTH(*res);
        if (repsize==1) {
            /* no overflow check, because we know that the space is enough */
            (*output)[(*opos)++] = PyUnicode_READ_CHAR(*res, 0);
        }
        else if (repsize!=0) {
            /* more than one character */
            Py_ssize_t requiredsize = *opos +
                (PyUnicode_GET_LENGTH(input) - ipos) +
                repsize - 1;
            Py_ssize_t i;
            if (charmaptranslate_makespace(output, osize, requiredsize))
                return -1;
            for(i = 0; i < repsize; i++)
                (*output)[(*opos)++] = PyUnicode_READ_CHAR(*res, i);
        }
    }
    else
        return -1;
    return 0;
}

PyObject *
_PyUnicode_TranslateCharmap(PyObject *input,
                            PyObject *mapping,
                            const char *errors)
{
    /* input object */
    char *idata;
    Py_ssize_t size, i;
    int kind;
    /* output buffer */
    Py_UCS4 *output = NULL;
    Py_ssize_t osize;
    PyObject *res;
    /* current output position */
    Py_ssize_t opos;
    char *reason = "character maps to <undefined>";
    PyObject *errorHandler = NULL;
    PyObject *exc = NULL;
    /* the following variable is used for caching string comparisons
     * -1=not initialized, 0=unknown, 1=strict, 2=replace,
     * 3=ignore, 4=xmlcharrefreplace */
    int known_errorHandler = -1;

    if (mapping == NULL) {
        PyErr_BadArgument();
        return NULL;
    }

    if (PyUnicode_READY(input) == -1)
        return NULL;
    idata = (char*)PyUnicode_DATA(input);
    kind = PyUnicode_KIND(input);
    size = PyUnicode_GET_LENGTH(input);
    i = 0;

    if (size == 0) {
        Py_INCREF(input);
        return input;
    }

    /* allocate enough for a simple 1:1 translation without
       replacements, if we need more, we'll resize */
    osize = size;
    output = PyMem_Malloc(osize * sizeof(Py_UCS4));
    opos = 0;
    if (output == NULL) {
        PyErr_NoMemory();
        goto onError;
    }

    while (i<size) {
        /* try to encode it */
        PyObject *x = NULL;
        if (charmaptranslate_output(input, i, mapping,
                                    &output, &osize, &opos, &x)) {
            Py_XDECREF(x);
            goto onError;
        }
        Py_XDECREF(x);
        if (x!=Py_None) /* it worked => adjust input pointer */
            ++i;
        else { /* untranslatable character */
            PyObject *repunicode = NULL; /* initialize to prevent gcc warning */
            Py_ssize_t repsize;
            Py_ssize_t newpos;
            Py_ssize_t uni2;
            /* startpos for collecting untranslatable chars */
            Py_ssize_t collstart = i;
            Py_ssize_t collend = i+1;
            Py_ssize_t coll;

            /* find all untranslatable characters */
            while (collend < size) {
                if (charmaptranslate_lookup(PyUnicode_READ(kind,idata, collend), mapping, &x))
                    goto onError;
                Py_XDECREF(x);
                if (x!=Py_None)
                    break;
                ++collend;
            }
            /* cache callback name lookup
             * (if not done yet, i.e. it's the first error) */
            if (known_errorHandler==-1) {
                if ((errors==NULL) || (!strcmp(errors, "strict")))
                    known_errorHandler = 1;
                else if (!strcmp(errors, "replace"))
                    known_errorHandler = 2;
                else if (!strcmp(errors, "ignore"))
                    known_errorHandler = 3;
                else if (!strcmp(errors, "xmlcharrefreplace"))
                    known_errorHandler = 4;
                else
                    known_errorHandler = 0;
            }
            switch (known_errorHandler) {
            case 1: /* strict */
                raise_translate_exception(&exc, input, collstart,
                                          collend, reason);
                goto onError;
            case 2: /* replace */
                /* No need to check for space, this is a 1:1 replacement */
                for (coll = collstart; coll<collend; coll++)
                    output[opos++] = '?';
                /* fall through */
            case 3: /* ignore */
                i = collend;
                break;
            case 4: /* xmlcharrefreplace */
                /* generate replacement (temporarily (mis)uses i) */
                for (i = collstart; i < collend; ++i) {
                    char buffer[2+29+1+1];
                    char *cp;
                    sprintf(buffer, "&#%d;", PyUnicode_READ(kind, idata, i));
                    if (charmaptranslate_makespace(&output, &osize,
                                                   opos+strlen(buffer)+(size-collend)))
                        goto onError;
                    for (cp = buffer; *cp; ++cp)
                        output[opos++] = *cp;
                }
                i = collend;
                break;
            default:
                repunicode = unicode_translate_call_errorhandler(errors, &errorHandler,
                                                                 reason, input, &exc,
                                                                 collstart, collend, &newpos);
                if (repunicode == NULL)
                    goto onError;
                if (PyUnicode_READY(repunicode) == -1) {
                    Py_DECREF(repunicode);
                    goto onError;
                }
                /* generate replacement  */
                repsize = PyUnicode_GET_LENGTH(repunicode);
                if (charmaptranslate_makespace(&output, &osize,
                                               opos+repsize+(size-collend))) {
                    Py_DECREF(repunicode);
                    goto onError;
                }
                for (uni2 = 0; repsize-->0; ++uni2)
                    output[opos++] = PyUnicode_READ_CHAR(repunicode, uni2);
                i = newpos;
                Py_DECREF(repunicode);
            }
        }
    }
    res = PyUnicode_FromKindAndData(PyUnicode_4BYTE_KIND, output, opos);
    if (!res)
        goto onError;
    PyMem_Free(output);
    Py_XDECREF(exc);
    Py_XDECREF(errorHandler);
    return res;

  onError:
    PyMem_Free(output);
    Py_XDECREF(exc);
    Py_XDECREF(errorHandler);
    return NULL;
}

/* Deprecated. Use PyUnicode_Translate instead. */
PyObject *
PyUnicode_TranslateCharmap(const Py_UNICODE *p,
                           Py_ssize_t size,
                           PyObject *mapping,
                           const char *errors)
{
    PyObject *result;
    PyObject *unicode = PyUnicode_FromUnicode(p, size);
    if (!unicode)
        return NULL;
    result = _PyUnicode_TranslateCharmap(unicode, mapping, errors);
    Py_DECREF(unicode);
    return result;
}

PyObject *
PyUnicode_Translate(PyObject *str,
                    PyObject *mapping,
                    const char *errors)
{
    PyObject *result;

    str = PyUnicode_FromObject(str);
    if (str == NULL)
        return NULL;
    result = _PyUnicode_TranslateCharmap(str, mapping, errors);
    Py_DECREF(str);
    return result;
}

static Py_UCS4
fix_decimal_and_space_to_ascii(PyObject *self)
{
    /* No need to call PyUnicode_READY(self) because this function is only
       called as a callback from fixup() which does it already. */
    const Py_ssize_t len = PyUnicode_GET_LENGTH(self);
    const int kind = PyUnicode_KIND(self);
    void *data = PyUnicode_DATA(self);
    Py_UCS4 maxchar = 127, ch, fixed;
    int modified = 0;
    Py_ssize_t i;

    for (i = 0; i < len; ++i) {
        ch = PyUnicode_READ(kind, data, i);
        fixed = 0;
        if (ch > 127) {
            if (Py_UNICODE_ISSPACE(ch))
                fixed = ' ';
            else {
                const int decimal = Py_UNICODE_TODECIMAL(ch);
                if (decimal >= 0)
                    fixed = '0' + decimal;
            }
            if (fixed != 0) {
                modified = 1;
                maxchar = MAX_MAXCHAR(maxchar, fixed);
                PyUnicode_WRITE(kind, data, i, fixed);
            }
            else
                maxchar = MAX_MAXCHAR(maxchar, ch);
        }
    }

    return (modified) ? maxchar : 0;
}

PyObject *
_PyUnicode_TransformDecimalAndSpaceToASCII(PyObject *unicode)
{
    if (!PyUnicode_Check(unicode)) {
        PyErr_BadInternalCall();
        return NULL;
    }
    if (PyUnicode_READY(unicode) == -1)
        return NULL;
    if (PyUnicode_MAX_CHAR_VALUE(unicode) <= 127) {
        /* If the string is already ASCII, just return the same string */
        Py_INCREF(unicode);
        return unicode;
    }
    return fixup(unicode, fix_decimal_and_space_to_ascii);
}

PyObject *
PyUnicode_TransformDecimalToASCII(Py_UNICODE *s,
                                  Py_ssize_t length)
{
    PyObject *decimal;
    Py_ssize_t i;
    Py_UCS4 maxchar;
    enum PyUnicode_Kind kind;
    void *data;

    maxchar = 127;
    for (i = 0; i < length; i++) {
        Py_UNICODE ch = s[i];
        if (ch > 127) {
            int decimal = Py_UNICODE_TODECIMAL(ch);
            if (decimal >= 0)
                ch = '0' + decimal;
            maxchar = MAX_MAXCHAR(maxchar, ch);
        }
    }

    /* Copy to a new string */
    decimal = PyUnicode_New(length, maxchar);
    if (decimal == NULL)
        return decimal;
    kind = PyUnicode_KIND(decimal);
    data = PyUnicode_DATA(decimal);
    /* Iterate over code points */
    for (i = 0; i < length; i++) {
        Py_UNICODE ch = s[i];
        if (ch > 127) {
            int decimal = Py_UNICODE_TODECIMAL(ch);
            if (decimal >= 0)
                ch = '0' + decimal;
        }
        PyUnicode_WRITE(kind, data, i, ch);
    }
    return unicode_result(decimal);
}
/* --- Decimal Encoder ---------------------------------------------------- */

int
PyUnicode_EncodeDecimal(Py_UNICODE *s,
                        Py_ssize_t length,
                        char *output,
                        const char *errors)
{
    PyObject *unicode;
    Py_ssize_t i;
    enum PyUnicode_Kind kind;
    void *data;

    if (output == NULL) {
        PyErr_BadArgument();
        return -1;
    }

    unicode = PyUnicode_FromUnicode(s, length);
    if (unicode == NULL)
        return -1;

    if (PyUnicode_READY(unicode) == -1) {
        Py_DECREF(unicode);
        return -1;
    }
    kind = PyUnicode_KIND(unicode);
    data = PyUnicode_DATA(unicode);

    for (i=0; i < length; ) {
        PyObject *exc;
        Py_UCS4 ch;
        int decimal;
        Py_ssize_t startpos;

        ch = PyUnicode_READ(kind, data, i);

        if (Py_UNICODE_ISSPACE(ch)) {
            *output++ = ' ';
            i++;
            continue;
        }
        decimal = Py_UNICODE_TODECIMAL(ch);
        if (decimal >= 0) {
            *output++ = '0' + decimal;
            i++;
            continue;
        }
        if (0 < ch && ch < 256) {
            *output++ = (char)ch;
            i++;
            continue;
        }

        startpos = i;
        exc = NULL;
        raise_encode_exception(&exc, "decimal", unicode,
                               startpos, startpos+1,
                               "invalid decimal Unicode string");
        Py_XDECREF(exc);
        Py_DECREF(unicode);
        return -1;
    }
    /* 0-terminate the output string */
    *output++ = '\0';
    Py_DECREF(unicode);
    return 0;
}

/* --- Helpers ------------------------------------------------------------ */

static Py_ssize_t
any_find_slice(int direction, PyObject* s1, PyObject* s2,
               Py_ssize_t start,
               Py_ssize_t end)
{
    int kind1, kind2, kind;
    void *buf1, *buf2;
    Py_ssize_t len1, len2, result;

    kind1 = PyUnicode_KIND(s1);
    kind2 = PyUnicode_KIND(s2);
    kind = kind1 > kind2 ? kind1 : kind2;
    buf1 = PyUnicode_DATA(s1);
    buf2 = PyUnicode_DATA(s2);
    if (kind1 != kind)
        buf1 = _PyUnicode_AsKind(s1, kind);
    if (!buf1)
        return -2;
    if (kind2 != kind)
        buf2 = _PyUnicode_AsKind(s2, kind);
    if (!buf2) {
        if (kind1 != kind) PyMem_Free(buf1);
        return -2;
    }
    len1 = PyUnicode_GET_LENGTH(s1);
    len2 = PyUnicode_GET_LENGTH(s2);

    if (direction > 0) {
        switch (kind) {
        case PyUnicode_1BYTE_KIND:
            if (PyUnicode_IS_ASCII(s1) && PyUnicode_IS_ASCII(s2))
                result = asciilib_find_slice(buf1, len1, buf2, len2, start, end);
            else
                result = ucs1lib_find_slice(buf1, len1, buf2, len2, start, end);
            break;
        case PyUnicode_2BYTE_KIND:
            result = ucs2lib_find_slice(buf1, len1, buf2, len2, start, end);
            break;
        case PyUnicode_4BYTE_KIND:
            result = ucs4lib_find_slice(buf1, len1, buf2, len2, start, end);
            break;
        default:
            assert(0); result = -2;
        }
    }
    else {
        switch (kind) {
        case PyUnicode_1BYTE_KIND:
            if (PyUnicode_IS_ASCII(s1) && PyUnicode_IS_ASCII(s2))
                result = asciilib_rfind_slice(buf1, len1, buf2, len2, start, end);
            else
                result = ucs1lib_rfind_slice(buf1, len1, buf2, len2, start, end);
            break;
        case PyUnicode_2BYTE_KIND:
            result = ucs2lib_rfind_slice(buf1, len1, buf2, len2, start, end);
            break;
        case PyUnicode_4BYTE_KIND:
            result = ucs4lib_rfind_slice(buf1, len1, buf2, len2, start, end);
            break;
        default:
            assert(0); result = -2;
        }
    }

    if (kind1 != kind)
        PyMem_Free(buf1);
    if (kind2 != kind)
        PyMem_Free(buf2);

    return result;
}

Py_ssize_t
_PyUnicode_InsertThousandsGrouping(
    PyObject *unicode, Py_ssize_t index,
    Py_ssize_t n_buffer,
    void *digits, Py_ssize_t n_digits,
    Py_ssize_t min_width,
    const char *grouping, PyObject *thousands_sep,
    Py_UCS4 *maxchar)
{
    unsigned int kind, thousands_sep_kind;
    char *data, *thousands_sep_data;
    Py_ssize_t thousands_sep_len;
    Py_ssize_t len;

    if (unicode != NULL) {
        kind = PyUnicode_KIND(unicode);
        data = (char *) PyUnicode_DATA(unicode) + index * kind;
    }
    else {
        kind = PyUnicode_1BYTE_KIND;
        data = NULL;
    }
    thousands_sep_kind = PyUnicode_KIND(thousands_sep);
    thousands_sep_data = PyUnicode_DATA(thousands_sep);
    thousands_sep_len = PyUnicode_GET_LENGTH(thousands_sep);
    if (unicode != NULL && thousands_sep_kind != kind) {
        if (thousands_sep_kind < kind) {
            thousands_sep_data = _PyUnicode_AsKind(thousands_sep, kind);
            if (!thousands_sep_data)
                return -1;
        }
        else {
            data = _PyUnicode_AsKind(unicode, thousands_sep_kind);
            if (!data)
                return -1;
        }
    }

    switch (kind) {
    case PyUnicode_1BYTE_KIND:
        if (unicode != NULL && PyUnicode_IS_ASCII(unicode))
            len = asciilib_InsertThousandsGrouping(
                (Py_UCS1 *) data, n_buffer, (Py_UCS1 *) digits, n_digits,
                min_width, grouping,
                (Py_UCS1 *) thousands_sep_data, thousands_sep_len);
        else
            len = ucs1lib_InsertThousandsGrouping(
                (Py_UCS1*)data, n_buffer, (Py_UCS1*)digits, n_digits,
                min_width, grouping,
                (Py_UCS1 *) thousands_sep_data, thousands_sep_len);
        break;
    case PyUnicode_2BYTE_KIND:
        len = ucs2lib_InsertThousandsGrouping(
            (Py_UCS2 *) data, n_buffer, (Py_UCS2 *) digits, n_digits,
            min_width, grouping,
            (Py_UCS2 *) thousands_sep_data, thousands_sep_len);
        break;
    case PyUnicode_4BYTE_KIND:
        len = ucs4lib_InsertThousandsGrouping(
            (Py_UCS4 *) data, n_buffer, (Py_UCS4 *) digits, n_digits,
            min_width, grouping,
            (Py_UCS4 *) thousands_sep_data, thousands_sep_len);
        break;
    default:
        assert(0);
        return -1;
    }
    if (unicode != NULL && thousands_sep_kind != kind) {
        if (thousands_sep_kind < kind)
            PyMem_Free(thousands_sep_data);
        else
            PyMem_Free(data);
    }
    if (unicode == NULL) {
        *maxchar = 127;
        if (len != n_digits) {
            *maxchar = MAX_MAXCHAR(*maxchar,
                                   PyUnicode_MAX_CHAR_VALUE(thousands_sep));
        }
    }
    return len;
}


/* helper macro to fixup start/end slice values */
#define ADJUST_INDICES(start, end, len)         \
    if (end > len)                              \
        end = len;                              \
    else if (end < 0) {                         \
        end += len;                             \
        if (end < 0)                            \
            end = 0;                            \
    }                                           \
    if (start < 0) {                            \
        start += len;                           \
        if (start < 0)                          \
            start = 0;                          \
    }

Py_ssize_t
PyUnicode_Count(PyObject *str,
                PyObject *substr,
                Py_ssize_t start,
                Py_ssize_t end)
{
    Py_ssize_t result;
    PyObject* str_obj;
    PyObject* sub_obj;
    int kind1, kind2, kind;
    void *buf1 = NULL, *buf2 = NULL;
    Py_ssize_t len1, len2;

    str_obj = PyUnicode_FromObject(str);
    if (!str_obj)
        return -1;
    sub_obj = PyUnicode_FromObject(substr);
    if (!sub_obj) {
        Py_DECREF(str_obj);
        return -1;
    }
    if (PyUnicode_READY(sub_obj) == -1 || PyUnicode_READY(str_obj) == -1) {
        Py_DECREF(sub_obj);
        Py_DECREF(str_obj);
        return -1;
    }

    kind1 = PyUnicode_KIND(str_obj);
    kind2 = PyUnicode_KIND(sub_obj);
    kind = kind1;
    buf1 = PyUnicode_DATA(str_obj);
    buf2 = PyUnicode_DATA(sub_obj);
    if (kind2 != kind) {
        if (kind2 > kind) {
            Py_DECREF(sub_obj);
            Py_DECREF(str_obj);
            return 0;
        }
        buf2 = _PyUnicode_AsKind(sub_obj, kind);
    }
    if (!buf2)
        goto onError;
    len1 = PyUnicode_GET_LENGTH(str_obj);
    len2 = PyUnicode_GET_LENGTH(sub_obj);

    ADJUST_INDICES(start, end, len1);
    switch (kind) {
    case PyUnicode_1BYTE_KIND:
        if (PyUnicode_IS_ASCII(str_obj) && PyUnicode_IS_ASCII(sub_obj))
            result = asciilib_count(
                ((Py_UCS1*)buf1) + start, end - start,
                buf2, len2, PY_SSIZE_T_MAX
                );
        else
            result = ucs1lib_count(
                ((Py_UCS1*)buf1) + start, end - start,
                buf2, len2, PY_SSIZE_T_MAX
                );
        break;
    case PyUnicode_2BYTE_KIND:
        result = ucs2lib_count(
            ((Py_UCS2*)buf1) + start, end - start,
            buf2, len2, PY_SSIZE_T_MAX
            );
        break;
    case PyUnicode_4BYTE_KIND:
        result = ucs4lib_count(
            ((Py_UCS4*)buf1) + start, end - start,
            buf2, len2, PY_SSIZE_T_MAX
            );
        break;
    default:
        assert(0); result = 0;
    }

    Py_DECREF(sub_obj);
    Py_DECREF(str_obj);

    if (kind2 != kind)
        PyMem_Free(buf2);

    return result;
  onError:
    Py_DECREF(sub_obj);
    Py_DECREF(str_obj);
    if (kind2 != kind && buf2)
        PyMem_Free(buf2);
    return -1;
}

Py_ssize_t
PyUnicode_Find(PyObject *str,
               PyObject *sub,
               Py_ssize_t start,
               Py_ssize_t end,
               int direction)
{
    Py_ssize_t result;

    str = PyUnicode_FromObject(str);
    if (!str)
        return -2;
    sub = PyUnicode_FromObject(sub);
    if (!sub) {
        Py_DECREF(str);
        return -2;
    }
    if (PyUnicode_READY(sub) == -1 || PyUnicode_READY(str) == -1) {
        Py_DECREF(sub);
        Py_DECREF(str);
        return -2;
    }

    result = any_find_slice(direction,
        str, sub, start, end
        );

    Py_DECREF(str);
    Py_DECREF(sub);

    return result;
}

Py_ssize_t
PyUnicode_FindChar(PyObject *str, Py_UCS4 ch,
                   Py_ssize_t start, Py_ssize_t end,
                   int direction)
{
    int kind;
    Py_ssize_t result;
    if (PyUnicode_READY(str) == -1)
        return -2;
    if (start < 0 || end < 0) {
        PyErr_SetString(PyExc_IndexError, "string index out of range");
        return -2;
    }
    if (end > PyUnicode_GET_LENGTH(str))
        end = PyUnicode_GET_LENGTH(str);
    kind = PyUnicode_KIND(str);
    result = findchar(PyUnicode_1BYTE_DATA(str) + kind*start,
                      kind, end-start, ch, direction);
    if (result == -1)
        return -1;
    else
        return start + result;
}

static int
tailmatch(PyObject *self,
          PyObject *substring,
          Py_ssize_t start,
          Py_ssize_t end,
          int direction)
{
    int kind_self;
    int kind_sub;
    void *data_self;
    void *data_sub;
    Py_ssize_t offset;
    Py_ssize_t i;
    Py_ssize_t end_sub;

    if (PyUnicode_READY(self) == -1 ||
        PyUnicode_READY(substring) == -1)
        return 0;

    if (PyUnicode_GET_LENGTH(substring) == 0)
        return 1;

    ADJUST_INDICES(start, end, PyUnicode_GET_LENGTH(self));
    end -= PyUnicode_GET_LENGTH(substring);
    if (end < start)
        return 0;

    kind_self = PyUnicode_KIND(self);
    data_self = PyUnicode_DATA(self);
    kind_sub = PyUnicode_KIND(substring);
    data_sub = PyUnicode_DATA(substring);
    end_sub = PyUnicode_GET_LENGTH(substring) - 1;

    if (direction > 0)
        offset = end;
    else
        offset = start;

    if (PyUnicode_READ(kind_self, data_self, offset) ==
        PyUnicode_READ(kind_sub, data_sub, 0) &&
        PyUnicode_READ(kind_self, data_self, offset + end_sub) ==
        PyUnicode_READ(kind_sub, data_sub, end_sub)) {
        /* If both are of the same kind, memcmp is sufficient */
        if (kind_self == kind_sub) {
            return ! memcmp((char *)data_self +
                                (offset * PyUnicode_KIND(substring)),
                            data_sub,
                            PyUnicode_GET_LENGTH(substring) *
                                PyUnicode_KIND(substring));
        }
        /* otherwise we have to compare each character by first accesing it */
        else {
            /* We do not need to compare 0 and len(substring)-1 because
               the if statement above ensured already that they are equal
               when we end up here. */
            /* TODO: honor direction and do a forward or backwards search */
            for (i = 1; i < end_sub; ++i) {
                if (PyUnicode_READ(kind_self, data_self, offset + i) !=
                    PyUnicode_READ(kind_sub, data_sub, i))
                    return 0;
            }
            return 1;
        }
    }

    return 0;
}

Py_ssize_t
PyUnicode_Tailmatch(PyObject *str,
                    PyObject *substr,
                    Py_ssize_t start,
                    Py_ssize_t end,
                    int direction)
{
    Py_ssize_t result;

    str = PyUnicode_FromObject(str);
    if (str == NULL)
        return -1;
    substr = PyUnicode_FromObject(substr);
    if (substr == NULL) {
        Py_DECREF(str);
        return -1;
    }

    result = tailmatch(str, substr,
                       start, end, direction);
    Py_DECREF(str);
    Py_DECREF(substr);
    return result;
}

/* Apply fixfct filter to the Unicode object self and return a
   reference to the modified object */

static PyObject *
fixup(PyObject *self,
      Py_UCS4 (*fixfct)(PyObject *s))
{
    PyObject *u;
    Py_UCS4 maxchar_old, maxchar_new = 0;
    PyObject *v;

    u = _PyUnicode_Copy(self);
    if (u == NULL)
        return NULL;
    maxchar_old = PyUnicode_MAX_CHAR_VALUE(u);

    /* fix functions return the new maximum character in a string,
       if the kind of the resulting unicode object does not change,
       everything is fine.  Otherwise we need to change the string kind
       and re-run the fix function. */
    maxchar_new = fixfct(u);

    if (maxchar_new == 0) {
        /* no changes */;
        if (PyUnicode_CheckExact(self)) {
            Py_DECREF(u);
            Py_INCREF(self);
            return self;
        }
        else
            return u;
    }

    maxchar_new = align_maxchar(maxchar_new);

    if (maxchar_new == maxchar_old)
        return u;

    /* In case the maximum character changed, we need to
       convert the string to the new category. */
    v = PyUnicode_New(PyUnicode_GET_LENGTH(self), maxchar_new);
    if (v == NULL) {
        Py_DECREF(u);
        return NULL;
    }
    if (maxchar_new > maxchar_old) {
        /* If the maxchar increased so that the kind changed, not all
           characters are representable anymore and we need to fix the
           string again. This only happens in very few cases. */
        _PyUnicode_FastCopyCharacters(v, 0,
                                      self, 0, PyUnicode_GET_LENGTH(self));
        maxchar_old = fixfct(v);
        assert(maxchar_old > 0 && maxchar_old <= maxchar_new);
    }
    else {
        _PyUnicode_FastCopyCharacters(v, 0,
                                      u, 0, PyUnicode_GET_LENGTH(self));
    }
    Py_DECREF(u);
    assert(_PyUnicode_CheckConsistency(v, 1));
    return v;
}

static PyObject *
ascii_upper_or_lower(PyObject *self, int lower)
{
    Py_ssize_t len = PyUnicode_GET_LENGTH(self);
    char *resdata, *data = PyUnicode_DATA(self);
    PyObject *res;

    res = PyUnicode_New(len, 127);
    if (res == NULL)
        return NULL;
    resdata = PyUnicode_DATA(res);
    if (lower)
        _Py_bytes_lower(resdata, data, len);
    else
        _Py_bytes_upper(resdata, data, len);
    return res;
}

static Py_UCS4
handle_capital_sigma(int kind, void *data, Py_ssize_t length, Py_ssize_t i)
{
    Py_ssize_t j;
    int final_sigma;
    Py_UCS4 c;
    /* U+03A3 is in the Final_Sigma context when, it is found like this:

     \p{cased}\p{case-ignorable}*U+03A3!(\p{case-ignorable}*\p{cased})

    where ! is a negation and \p{xxx} is a character with property xxx.
    */
    for (j = i - 1; j >= 0; j--) {
        c = PyUnicode_READ(kind, data, j);
        if (!_PyUnicode_IsCaseIgnorable(c))
            break;
    }
    final_sigma = j >= 0 && _PyUnicode_IsCased(c);
    if (final_sigma) {
        for (j = i + 1; j < length; j++) {
            c = PyUnicode_READ(kind, data, j);
            if (!_PyUnicode_IsCaseIgnorable(c))
                break;
        }
        final_sigma = j == length || !_PyUnicode_IsCased(c);
    }
    return (final_sigma) ? 0x3C2 : 0x3C3;
}

static int
lower_ucs4(int kind, void *data, Py_ssize_t length, Py_ssize_t i,
           Py_UCS4 c, Py_UCS4 *mapped)
{
    /* Obscure special case. */
    if (c == 0x3A3) {
        mapped[0] = handle_capital_sigma(kind, data, length, i);
        return 1;
    }
    return _PyUnicode_ToLowerFull(c, mapped);
}

static Py_ssize_t
do_capitalize(int kind, void *data, Py_ssize_t length, Py_UCS4 *res, Py_UCS4 *maxchar)
{
    Py_ssize_t i, k = 0;
    int n_res, j;
    Py_UCS4 c, mapped[3];

    c = PyUnicode_READ(kind, data, 0);
    n_res = _PyUnicode_ToUpperFull(c, mapped);
    for (j = 0; j < n_res; j++) {
        *maxchar = MAX_MAXCHAR(*maxchar, mapped[j]);
        res[k++] = mapped[j];
    }
    for (i = 1; i < length; i++) {
        c = PyUnicode_READ(kind, data, i);
        n_res = lower_ucs4(kind, data, length, i, c, mapped);
        for (j = 0; j < n_res; j++) {
            *maxchar = MAX_MAXCHAR(*maxchar, mapped[j]);
            res[k++] = mapped[j];
        }
    }
    return k;
}

static Py_ssize_t
do_swapcase(int kind, void *data, Py_ssize_t length, Py_UCS4 *res, Py_UCS4 *maxchar) {
    Py_ssize_t i, k = 0;

    for (i = 0; i < length; i++) {
        Py_UCS4 c = PyUnicode_READ(kind, data, i), mapped[3];
        int n_res, j;
        if (Py_UNICODE_ISUPPER(c)) {
            n_res = lower_ucs4(kind, data, length, i, c, mapped);
        }
        else if (Py_UNICODE_ISLOWER(c)) {
            n_res = _PyUnicode_ToUpperFull(c, mapped);
        }
        else {
            n_res = 1;
            mapped[0] = c;
        }
        for (j = 0; j < n_res; j++) {
            *maxchar = MAX_MAXCHAR(*maxchar, mapped[j]);
            res[k++] = mapped[j];
        }
    }
    return k;
}

static Py_ssize_t
do_upper_or_lower(int kind, void *data, Py_ssize_t length, Py_UCS4 *res,
                  Py_UCS4 *maxchar, int lower)
{
    Py_ssize_t i, k = 0;

    for (i = 0; i < length; i++) {
        Py_UCS4 c = PyUnicode_READ(kind, data, i), mapped[3];
        int n_res, j;
        if (lower)
            n_res = lower_ucs4(kind, data, length, i, c, mapped);
        else
            n_res = _PyUnicode_ToUpperFull(c, mapped);
        for (j = 0; j < n_res; j++) {
            *maxchar = MAX_MAXCHAR(*maxchar, mapped[j]);
            res[k++] = mapped[j];
        }
    }
    return k;
}

static Py_ssize_t
do_upper(int kind, void *data, Py_ssize_t length, Py_UCS4 *res, Py_UCS4 *maxchar)
{
    return do_upper_or_lower(kind, data, length, res, maxchar, 0);
}

static Py_ssize_t
do_lower(int kind, void *data, Py_ssize_t length, Py_UCS4 *res, Py_UCS4 *maxchar)
{
    return do_upper_or_lower(kind, data, length, res, maxchar, 1);
}

static Py_ssize_t
do_casefold(int kind, void *data, Py_ssize_t length, Py_UCS4 *res, Py_UCS4 *maxchar)
{
    Py_ssize_t i, k = 0;

    for (i = 0; i < length; i++) {
        Py_UCS4 c = PyUnicode_READ(kind, data, i);
        Py_UCS4 mapped[3];
        int j, n_res = _PyUnicode_ToFoldedFull(c, mapped);
        for (j = 0; j < n_res; j++) {
            *maxchar = MAX_MAXCHAR(*maxchar, mapped[j]);
            res[k++] = mapped[j];
        }
    }
    return k;
}

static Py_ssize_t
do_title(int kind, void *data, Py_ssize_t length, Py_UCS4 *res, Py_UCS4 *maxchar)
{
    Py_ssize_t i, k = 0;
    int previous_is_cased;

    previous_is_cased = 0;
    for (i = 0; i < length; i++) {
        const Py_UCS4 c = PyUnicode_READ(kind, data, i);
        Py_UCS4 mapped[3];
        int n_res, j;

        if (previous_is_cased)
            n_res = lower_ucs4(kind, data, length, i, c, mapped);
        else
            n_res = _PyUnicode_ToTitleFull(c, mapped);

        for (j = 0; j < n_res; j++) {
            *maxchar = MAX_MAXCHAR(*maxchar, mapped[j]);
            res[k++] = mapped[j];
        }

        previous_is_cased = _PyUnicode_IsCased(c);
    }
    return k;
}

static PyObject *
case_operation(PyObject *self,
               Py_ssize_t (*perform)(int, void *, Py_ssize_t, Py_UCS4 *, Py_UCS4 *))
{
    PyObject *res = NULL;
    Py_ssize_t length, newlength = 0;
    int kind, outkind;
    void *data, *outdata;
    Py_UCS4 maxchar = 0, *tmp, *tmpend;

    assert(PyUnicode_IS_READY(self));

    kind = PyUnicode_KIND(self);
    data = PyUnicode_DATA(self);
    length = PyUnicode_GET_LENGTH(self);
    tmp = PyMem_MALLOC(sizeof(Py_UCS4) * 3 * length);
    if (tmp == NULL)
        return PyErr_NoMemory();
    newlength = perform(kind, data, length, tmp, &maxchar);
    res = PyUnicode_New(newlength, maxchar);
    if (res == NULL)
        goto leave;
    tmpend = tmp + newlength;
    outdata = PyUnicode_DATA(res);
    outkind = PyUnicode_KIND(res);
    switch (outkind) {
    case PyUnicode_1BYTE_KIND:
        _PyUnicode_CONVERT_BYTES(Py_UCS4, Py_UCS1, tmp, tmpend, outdata);
        break;
    case PyUnicode_2BYTE_KIND:
        _PyUnicode_CONVERT_BYTES(Py_UCS4, Py_UCS2, tmp, tmpend, outdata);
        break;
    case PyUnicode_4BYTE_KIND:
        memcpy(outdata, tmp, sizeof(Py_UCS4) * newlength);
        break;
    default:
        assert(0);
        break;
    }
  leave:
    PyMem_FREE(tmp);
    return res;
}

PyObject *
PyUnicode_Join(PyObject *separator, PyObject *seq)
{
    PyObject *sep = NULL;
    Py_ssize_t seplen;
    PyObject *res = NULL; /* the result */
    PyObject *fseq;          /* PySequence_Fast(seq) */
    Py_ssize_t seqlen;       /* len(fseq) -- number of items in sequence */
    PyObject **items;
    PyObject *item;
    Py_ssize_t sz, i, res_offset;
    Py_UCS4 maxchar;
    Py_UCS4 item_maxchar;
    int use_memcpy;
    unsigned char *res_data = NULL, *sep_data = NULL;
    PyObject *last_obj;
    unsigned int kind = 0;

    fseq = PySequence_Fast(seq, "");
    if (fseq == NULL) {
        return NULL;
    }

    /* NOTE: the following code can't call back into Python code,
     * so we are sure that fseq won't be mutated.
     */

    seqlen = PySequence_Fast_GET_SIZE(fseq);
    /* If empty sequence, return u"". */
    if (seqlen == 0) {
        Py_DECREF(fseq);
        Py_INCREF(unicode_empty);
        res = unicode_empty;
        return res;
    }

    /* If singleton sequence with an exact Unicode, return that. */
    last_obj = NULL;
    items = PySequence_Fast_ITEMS(fseq);
    if (seqlen == 1) {
        if (PyUnicode_CheckExact(items[0])) {
            res = items[0];
            Py_INCREF(res);
            Py_DECREF(fseq);
            return res;
        }
        seplen = 0;
        maxchar = 0;
    }
    else {
        /* Set up sep and seplen */
        if (separator == NULL) {
            /* fall back to a blank space separator */
            sep = PyUnicode_FromOrdinal(' ');
            if (!sep)
                goto onError;
            seplen = 1;
            maxchar = 32;
        }
        else {
            if (!PyUnicode_Check(separator)) {
                PyErr_Format(PyExc_TypeError,
                             "separator: expected str instance,"
                             " %.80s found",
                             Py_TYPE(separator)->tp_name);
                goto onError;
            }
            if (PyUnicode_READY(separator))
                goto onError;
            sep = separator;
            seplen = PyUnicode_GET_LENGTH(separator);
            maxchar = PyUnicode_MAX_CHAR_VALUE(separator);
            /* inc refcount to keep this code path symmetric with the
               above case of a blank separator */
            Py_INCREF(sep);
        }
        last_obj = sep;
    }

    /* There are at least two things to join, or else we have a subclass
     * of str in the sequence.
     * Do a pre-pass to figure out the total amount of space we'll
     * need (sz), and see whether all argument are strings.
     */
    sz = 0;
#ifdef Py_DEBUG
    use_memcpy = 0;
#else
    use_memcpy = 1;
#endif
    for (i = 0; i < seqlen; i++) {
        const Py_ssize_t old_sz = sz;
        item = items[i];
        if (!PyUnicode_Check(item)) {
            PyErr_Format(PyExc_TypeError,
                         "sequence item %zd: expected str instance,"
                         " %.80s found",
                         i, Py_TYPE(item)->tp_name);
            goto onError;
        }
        if (PyUnicode_READY(item) == -1)
            goto onError;
        sz += PyUnicode_GET_LENGTH(item);
        item_maxchar = PyUnicode_MAX_CHAR_VALUE(item);
        maxchar = MAX_MAXCHAR(maxchar, item_maxchar);
        if (i != 0)
            sz += seplen;
        if (sz < old_sz || sz > PY_SSIZE_T_MAX) {
            PyErr_SetString(PyExc_OverflowError,
                            "join() result is too long for a Python string");
            goto onError;
        }
        if (use_memcpy && last_obj != NULL) {
            if (PyUnicode_KIND(last_obj) != PyUnicode_KIND(item))
                use_memcpy = 0;
        }
        last_obj = item;
    }

    res = PyUnicode_New(sz, maxchar);
    if (res == NULL)
        goto onError;

    /* Catenate everything. */
#ifdef Py_DEBUG
    use_memcpy = 0;
#else
    if (use_memcpy) {
        res_data = PyUnicode_1BYTE_DATA(res);
        kind = PyUnicode_KIND(res);
        if (seplen != 0)
            sep_data = PyUnicode_1BYTE_DATA(sep);
    }
#endif
    for (i = 0, res_offset = 0; i < seqlen; ++i) {
        Py_ssize_t itemlen;
        item = items[i];
        /* Copy item, and maybe the separator. */
        if (i && seplen != 0) {
            if (use_memcpy) {
                Py_MEMCPY(res_data,
                          sep_data,
                          kind * seplen);
                res_data += kind * seplen;
            }
            else {
                _PyUnicode_FastCopyCharacters(res, res_offset, sep, 0, seplen);
                res_offset += seplen;
            }
        }
        itemlen = PyUnicode_GET_LENGTH(item);
        if (itemlen != 0) {
            if (use_memcpy) {
                Py_MEMCPY(res_data,
                          PyUnicode_DATA(item),
                          kind * itemlen);
                res_data += kind * itemlen;
            }
            else {
                _PyUnicode_FastCopyCharacters(res, res_offset, item, 0, itemlen);
                res_offset += itemlen;
            }
        }
    }
    if (use_memcpy)
        assert(res_data == PyUnicode_1BYTE_DATA(res)
                           + kind * PyUnicode_GET_LENGTH(res));
    else
        assert(res_offset == PyUnicode_GET_LENGTH(res));

    Py_DECREF(fseq);
    Py_XDECREF(sep);
    assert(_PyUnicode_CheckConsistency(res, 1));
    return res;

  onError:
    Py_DECREF(fseq);
    Py_XDECREF(sep);
    Py_XDECREF(res);
    return NULL;
}

#define FILL(kind, data, value, start, length) \
    do { \
        Py_ssize_t i_ = 0; \
        assert(kind != PyUnicode_WCHAR_KIND); \
        switch ((kind)) { \
        case PyUnicode_1BYTE_KIND: { \
            unsigned char * to_ = (unsigned char *)((data)) + (start); \
            memset(to_, (unsigned char)value, (length)); \
            break; \
        } \
        case PyUnicode_2BYTE_KIND: { \
            Py_UCS2 * to_ = (Py_UCS2 *)((data)) + (start); \
            for (; i_ < (length); ++i_, ++to_) *to_ = (value); \
            break; \
        } \
        case PyUnicode_4BYTE_KIND: { \
            Py_UCS4 * to_ = (Py_UCS4 *)((data)) + (start); \
            for (; i_ < (length); ++i_, ++to_) *to_ = (value); \
            break; \
        default: assert(0); \
        } \
        } \
    } while (0)

void
_PyUnicode_FastFill(PyObject *unicode, Py_ssize_t start, Py_ssize_t length,
                    Py_UCS4 fill_char)
{
    const enum PyUnicode_Kind kind = PyUnicode_KIND(unicode);
    const void *data = PyUnicode_DATA(unicode);
    assert(PyUnicode_IS_READY(unicode));
    assert(unicode_modifiable(unicode));
    assert(fill_char <= PyUnicode_MAX_CHAR_VALUE(unicode));
    assert(start >= 0);
    assert(start + length <= PyUnicode_GET_LENGTH(unicode));
    FILL(kind, data, fill_char, start, length);
}

Py_ssize_t
PyUnicode_Fill(PyObject *unicode, Py_ssize_t start, Py_ssize_t length,
               Py_UCS4 fill_char)
{
    Py_ssize_t maxlen;

    if (!PyUnicode_Check(unicode)) {
        PyErr_BadInternalCall();
        return -1;
    }
    if (PyUnicode_READY(unicode) == -1)
        return -1;
    if (unicode_check_modifiable(unicode))
        return -1;

    if (start < 0) {
        PyErr_SetString(PyExc_IndexError, "string index out of range");
        return -1;
    }
    if (fill_char > PyUnicode_MAX_CHAR_VALUE(unicode)) {
        PyErr_SetString(PyExc_ValueError,
                         "fill character is bigger than "
                         "the string maximum character");
        return -1;
    }

    maxlen = PyUnicode_GET_LENGTH(unicode) - start;
    length = Py_MIN(maxlen, length);
    if (length <= 0)
        return 0;

    _PyUnicode_FastFill(unicode, start, length, fill_char);
    return length;
}

static PyObject *
pad(PyObject *self,
    Py_ssize_t left,
    Py_ssize_t right,
    Py_UCS4 fill)
{
    PyObject *u;
    Py_UCS4 maxchar;
    int kind;
    void *data;

    if (left < 0)
        left = 0;
    if (right < 0)
        right = 0;

    if (left == 0 && right == 0)
        return unicode_result_unchanged(self);

    if (left > PY_SSIZE_T_MAX - _PyUnicode_LENGTH(self) ||
        right > PY_SSIZE_T_MAX - (left + _PyUnicode_LENGTH(self))) {
        PyErr_SetString(PyExc_OverflowError, "padded string is too long");
        return NULL;
    }
    maxchar = PyUnicode_MAX_CHAR_VALUE(self);
    maxchar = MAX_MAXCHAR(maxchar, fill);
    u = PyUnicode_New(left + _PyUnicode_LENGTH(self) + right, maxchar);
    if (!u)
        return NULL;

    kind = PyUnicode_KIND(u);
    data = PyUnicode_DATA(u);
    if (left)
        FILL(kind, data, fill, 0, left);
    if (right)
        FILL(kind, data, fill, left + _PyUnicode_LENGTH(self), right);
    _PyUnicode_FastCopyCharacters(u, left, self, 0, _PyUnicode_LENGTH(self));
    assert(_PyUnicode_CheckConsistency(u, 1));
    return u;
}

PyObject *
PyUnicode_Splitlines(PyObject *string, int keepends)
{
    PyObject *list;

    string = PyUnicode_FromObject(string);
    if (string == NULL)
        return NULL;
    if (PyUnicode_READY(string) == -1) {
        Py_DECREF(string);
        return NULL;
    }

    switch (PyUnicode_KIND(string)) {
    case PyUnicode_1BYTE_KIND:
        if (PyUnicode_IS_ASCII(string))
            list = asciilib_splitlines(
                string, PyUnicode_1BYTE_DATA(string),
                PyUnicode_GET_LENGTH(string), keepends);
        else
            list = ucs1lib_splitlines(
                string, PyUnicode_1BYTE_DATA(string),
                PyUnicode_GET_LENGTH(string), keepends);
        break;
    case PyUnicode_2BYTE_KIND:
        list = ucs2lib_splitlines(
            string, PyUnicode_2BYTE_DATA(string),
            PyUnicode_GET_LENGTH(string), keepends);
        break;
    case PyUnicode_4BYTE_KIND:
        list = ucs4lib_splitlines(
            string, PyUnicode_4BYTE_DATA(string),
            PyUnicode_GET_LENGTH(string), keepends);
        break;
    default:
        assert(0);
        list = 0;
    }
    Py_DECREF(string);
    return list;
}

static PyObject *
split(PyObject *self,
      PyObject *substring,
      Py_ssize_t maxcount)
{
    int kind1, kind2, kind;
    void *buf1, *buf2;
    Py_ssize_t len1, len2;
    PyObject* out;

    if (maxcount < 0)
        maxcount = PY_SSIZE_T_MAX;

    if (PyUnicode_READY(self) == -1)
        return NULL;

    if (substring == NULL)
        switch (PyUnicode_KIND(self)) {
        case PyUnicode_1BYTE_KIND:
            if (PyUnicode_IS_ASCII(self))
                return asciilib_split_whitespace(
                    self,  PyUnicode_1BYTE_DATA(self),
                    PyUnicode_GET_LENGTH(self), maxcount
                    );
            else
                return ucs1lib_split_whitespace(
                    self,  PyUnicode_1BYTE_DATA(self),
                    PyUnicode_GET_LENGTH(self), maxcount
                    );
        case PyUnicode_2BYTE_KIND:
            return ucs2lib_split_whitespace(
                self,  PyUnicode_2BYTE_DATA(self),
                PyUnicode_GET_LENGTH(self), maxcount
                );
        case PyUnicode_4BYTE_KIND:
            return ucs4lib_split_whitespace(
                self,  PyUnicode_4BYTE_DATA(self),
                PyUnicode_GET_LENGTH(self), maxcount
                );
        default:
            assert(0);
            return NULL;
        }

    if (PyUnicode_READY(substring) == -1)
        return NULL;

    kind1 = PyUnicode_KIND(self);
    kind2 = PyUnicode_KIND(substring);
    kind = kind1 > kind2 ? kind1 : kind2;
    buf1 = PyUnicode_DATA(self);
    buf2 = PyUnicode_DATA(substring);
    if (kind1 != kind)
        buf1 = _PyUnicode_AsKind(self, kind);
    if (!buf1)
        return NULL;
    if (kind2 != kind)
        buf2 = _PyUnicode_AsKind(substring, kind);
    if (!buf2) {
        if (kind1 != kind) PyMem_Free(buf1);
        return NULL;
    }
    len1 = PyUnicode_GET_LENGTH(self);
    len2 = PyUnicode_GET_LENGTH(substring);

    switch (kind) {
    case PyUnicode_1BYTE_KIND:
        if (PyUnicode_IS_ASCII(self) && PyUnicode_IS_ASCII(substring))
            out = asciilib_split(
                self,  buf1, len1, buf2, len2, maxcount);
        else
            out = ucs1lib_split(
                self,  buf1, len1, buf2, len2, maxcount);
        break;
    case PyUnicode_2BYTE_KIND:
        out = ucs2lib_split(
            self,  buf1, len1, buf2, len2, maxcount);
        break;
    case PyUnicode_4BYTE_KIND:
        out = ucs4lib_split(
            self,  buf1, len1, buf2, len2, maxcount);
        break;
    default:
        out = NULL;
    }
    if (kind1 != kind)
        PyMem_Free(buf1);
    if (kind2 != kind)
        PyMem_Free(buf2);
    return out;
}

static PyObject *
rsplit(PyObject *self,
       PyObject *substring,
       Py_ssize_t maxcount)
{
    int kind1, kind2, kind;
    void *buf1, *buf2;
    Py_ssize_t len1, len2;
    PyObject* out;

    if (maxcount < 0)
        maxcount = PY_SSIZE_T_MAX;

    if (PyUnicode_READY(self) == -1)
        return NULL;

    if (substring == NULL)
        switch (PyUnicode_KIND(self)) {
        case PyUnicode_1BYTE_KIND:
            if (PyUnicode_IS_ASCII(self))
                return asciilib_rsplit_whitespace(
                    self,  PyUnicode_1BYTE_DATA(self),
                    PyUnicode_GET_LENGTH(self), maxcount
                    );
            else
                return ucs1lib_rsplit_whitespace(
                    self,  PyUnicode_1BYTE_DATA(self),
                    PyUnicode_GET_LENGTH(self), maxcount
                    );
        case PyUnicode_2BYTE_KIND:
            return ucs2lib_rsplit_whitespace(
                self,  PyUnicode_2BYTE_DATA(self),
                PyUnicode_GET_LENGTH(self), maxcount
                );
        case PyUnicode_4BYTE_KIND:
            return ucs4lib_rsplit_whitespace(
                self,  PyUnicode_4BYTE_DATA(self),
                PyUnicode_GET_LENGTH(self), maxcount
                );
        default:
            assert(0);
            return NULL;
        }

    if (PyUnicode_READY(substring) == -1)
        return NULL;

    kind1 = PyUnicode_KIND(self);
    kind2 = PyUnicode_KIND(substring);
    kind = kind1 > kind2 ? kind1 : kind2;
    buf1 = PyUnicode_DATA(self);
    buf2 = PyUnicode_DATA(substring);
    if (kind1 != kind)
        buf1 = _PyUnicode_AsKind(self, kind);
    if (!buf1)
        return NULL;
    if (kind2 != kind)
        buf2 = _PyUnicode_AsKind(substring, kind);
    if (!buf2) {
        if (kind1 != kind) PyMem_Free(buf1);
        return NULL;
    }
    len1 = PyUnicode_GET_LENGTH(self);
    len2 = PyUnicode_GET_LENGTH(substring);

    switch (kind) {
    case PyUnicode_1BYTE_KIND:
        if (PyUnicode_IS_ASCII(self) && PyUnicode_IS_ASCII(substring))
            out = asciilib_rsplit(
                self,  buf1, len1, buf2, len2, maxcount);
        else
            out = ucs1lib_rsplit(
                self,  buf1, len1, buf2, len2, maxcount);
        break;
    case PyUnicode_2BYTE_KIND:
        out = ucs2lib_rsplit(
            self,  buf1, len1, buf2, len2, maxcount);
        break;
    case PyUnicode_4BYTE_KIND:
        out = ucs4lib_rsplit(
            self,  buf1, len1, buf2, len2, maxcount);
        break;
    default:
        out = NULL;
    }
    if (kind1 != kind)
        PyMem_Free(buf1);
    if (kind2 != kind)
        PyMem_Free(buf2);
    return out;
}

static Py_ssize_t
anylib_find(int kind, PyObject *str1, void *buf1, Py_ssize_t len1,
            PyObject *str2, void *buf2, Py_ssize_t len2, Py_ssize_t offset)
{
    switch (kind) {
    case PyUnicode_1BYTE_KIND:
        if (PyUnicode_IS_ASCII(str1) && PyUnicode_IS_ASCII(str2))
            return asciilib_find(buf1, len1, buf2, len2, offset);
        else
            return ucs1lib_find(buf1, len1, buf2, len2, offset);
    case PyUnicode_2BYTE_KIND:
        return ucs2lib_find(buf1, len1, buf2, len2, offset);
    case PyUnicode_4BYTE_KIND:
        return ucs4lib_find(buf1, len1, buf2, len2, offset);
    }
    assert(0);
    return -1;
}

static Py_ssize_t
anylib_count(int kind, PyObject *sstr, void* sbuf, Py_ssize_t slen,
             PyObject *str1, void *buf1, Py_ssize_t len1, Py_ssize_t maxcount)
{
    switch (kind) {
    case PyUnicode_1BYTE_KIND:
        if (PyUnicode_IS_ASCII(sstr) && PyUnicode_IS_ASCII(str1))
            return asciilib_count(sbuf, slen, buf1, len1, maxcount);
        else
            return ucs1lib_count(sbuf, slen, buf1, len1, maxcount);
    case PyUnicode_2BYTE_KIND:
        return ucs2lib_count(sbuf, slen, buf1, len1, maxcount);
    case PyUnicode_4BYTE_KIND:
        return ucs4lib_count(sbuf, slen, buf1, len1, maxcount);
    }
    assert(0);
    return 0;
}

static PyObject *
replace(PyObject *self, PyObject *str1,
        PyObject *str2, Py_ssize_t maxcount)
{
    PyObject *u;
    char *sbuf = PyUnicode_DATA(self);
    char *buf1 = PyUnicode_DATA(str1);
    char *buf2 = PyUnicode_DATA(str2);
    int srelease = 0, release1 = 0, release2 = 0;
    int skind = PyUnicode_KIND(self);
    int kind1 = PyUnicode_KIND(str1);
    int kind2 = PyUnicode_KIND(str2);
    Py_ssize_t slen = PyUnicode_GET_LENGTH(self);
    Py_ssize_t len1 = PyUnicode_GET_LENGTH(str1);
    Py_ssize_t len2 = PyUnicode_GET_LENGTH(str2);
    int mayshrink;
    Py_UCS4 maxchar, maxchar_str2;

    if (maxcount < 0)
        maxcount = PY_SSIZE_T_MAX;
    else if (maxcount == 0 || slen == 0)
        goto nothing;

    if (str1 == str2)
        goto nothing;
    if (skind < kind1)
        /* substring too wide to be present */
        goto nothing;

    maxchar = PyUnicode_MAX_CHAR_VALUE(self);
    maxchar_str2 = PyUnicode_MAX_CHAR_VALUE(str2);
    /* Replacing str1 with str2 may cause a maxchar reduction in the
       result string. */
    mayshrink = (maxchar_str2 < maxchar);
    maxchar = MAX_MAXCHAR(maxchar, maxchar_str2);

    if (len1 == len2) {
        /* same length */
        if (len1 == 0)
            goto nothing;
        if (len1 == 1) {
            /* replace characters */
            Py_UCS4 u1, u2;
            int rkind;
            Py_ssize_t index, pos;
            char *src;

            u1 = PyUnicode_READ_CHAR(str1, 0);
            pos = findchar(sbuf, PyUnicode_KIND(self), slen, u1, 1);
            if (pos < 0)
                goto nothing;
            u2 = PyUnicode_READ_CHAR(str2, 0);
            u = PyUnicode_New(slen, maxchar);
            if (!u)
                goto error;
            _PyUnicode_FastCopyCharacters(u, 0, self, 0, slen);
            rkind = PyUnicode_KIND(u);

            PyUnicode_WRITE(rkind, PyUnicode_DATA(u), pos, u2);
            index = 0;
            src = sbuf;
            while (--maxcount)
            {
                pos++;
                src += pos * PyUnicode_KIND(self);
                slen -= pos;
                index += pos;
                pos = findchar(src, PyUnicode_KIND(self), slen, u1, 1);
                if (pos < 0)
                    break;
                PyUnicode_WRITE(rkind, PyUnicode_DATA(u), index + pos, u2);
            }
        }
        else {
            int rkind = skind;
            char *res;
            Py_ssize_t i;

            if (kind1 < rkind) {
                /* widen substring */
                buf1 = _PyUnicode_AsKind(str1, rkind);
                if (!buf1) goto error;
                release1 = 1;
            }
            i = anylib_find(rkind, self, sbuf, slen, str1, buf1, len1, 0);
            if (i < 0)
                goto nothing;
            if (rkind > kind2) {
                /* widen replacement */
                buf2 = _PyUnicode_AsKind(str2, rkind);
                if (!buf2) goto error;
                release2 = 1;
            }
            else if (rkind < kind2) {
                /* widen self and buf1 */
                rkind = kind2;
                if (release1) PyMem_Free(buf1);
                sbuf = _PyUnicode_AsKind(self, rkind);
                if (!sbuf) goto error;
                srelease = 1;
                buf1 = _PyUnicode_AsKind(str1, rkind);
                if (!buf1) goto error;
                release1 = 1;
            }
            u = PyUnicode_New(slen, maxchar);
            if (!u)
                goto error;
            assert(PyUnicode_KIND(u) == rkind);
            res = PyUnicode_DATA(u);

            memcpy(res, sbuf, rkind * slen);
            /* change everything in-place, starting with this one */
            memcpy(res + rkind * i,
                   buf2,
                   rkind * len2);
            i += len1;

            while ( --maxcount > 0) {
                i = anylib_find(rkind, self,
                                sbuf+rkind*i, slen-i,
                                str1, buf1, len1, i);
                if (i == -1)
                    break;
                memcpy(res + rkind * i,
                       buf2,
                       rkind * len2);
                i += len1;
            }
        }
    }
    else {
        Py_ssize_t n, i, j, ires;
        Py_ssize_t product, new_size;
        int rkind = skind;
        char *res;

        if (kind1 < rkind) {
            /* widen substring */
            buf1 = _PyUnicode_AsKind(str1, rkind);
            if (!buf1) goto error;
            release1 = 1;
        }
        n = anylib_count(rkind, self, sbuf, slen, str1, buf1, len1, maxcount);
        if (n == 0)
            goto nothing;
        if (kind2 < rkind) {
            /* widen replacement */
            buf2 = _PyUnicode_AsKind(str2, rkind);
            if (!buf2) goto error;
            release2 = 1;
        }
        else if (kind2 > rkind) {
            /* widen self and buf1 */
            rkind = kind2;
            sbuf = _PyUnicode_AsKind(self, rkind);
            if (!sbuf) goto error;
            srelease = 1;
            if (release1) PyMem_Free(buf1);
            buf1 = _PyUnicode_AsKind(str1, rkind);
            if (!buf1) goto error;
            release1 = 1;
        }
        /* new_size = PyUnicode_GET_LENGTH(self) + n * (PyUnicode_GET_LENGTH(str2) -
           PyUnicode_GET_LENGTH(str1))); */
        product = n * (len2-len1);
        if ((product / (len2-len1)) != n) {
                PyErr_SetString(PyExc_OverflowError,
                                "replace string is too long");
                goto error;
        }
        new_size = slen + product;
        if (new_size == 0) {
            Py_INCREF(unicode_empty);
            u = unicode_empty;
            goto done;
        }
        if (new_size < 0 || new_size > (PY_SSIZE_T_MAX >> (rkind-1))) {
            PyErr_SetString(PyExc_OverflowError,
                            "replace string is too long");
            goto error;
        }
        u = PyUnicode_New(new_size, maxchar);
        if (!u)
            goto error;
        assert(PyUnicode_KIND(u) == rkind);
        res = PyUnicode_DATA(u);
        ires = i = 0;
        if (len1 > 0) {
            while (n-- > 0) {
                /* look for next match */
                j = anylib_find(rkind, self,
                                sbuf + rkind * i, slen-i,
                                str1, buf1, len1, i);
                if (j == -1)
                    break;
                else if (j > i) {
                    /* copy unchanged part [i:j] */
                    memcpy(res + rkind * ires,
                           sbuf + rkind * i,
                           rkind * (j-i));
                    ires += j - i;
                }
                /* copy substitution string */
                if (len2 > 0) {
                    memcpy(res + rkind * ires,
                           buf2,
                           rkind * len2);
                    ires += len2;
                }
                i = j + len1;
            }
            if (i < slen)
                /* copy tail [i:] */
                memcpy(res + rkind * ires,
                       sbuf + rkind * i,
                       rkind * (slen-i));
        }
        else {
            /* interleave */
            while (n > 0) {
                memcpy(res + rkind * ires,
                       buf2,
                       rkind * len2);
                ires += len2;
                if (--n <= 0)
                    break;
                memcpy(res + rkind * ires,
                       sbuf + rkind * i,
                       rkind);
                ires++;
                i++;
            }
            memcpy(res + rkind * ires,
                   sbuf + rkind * i,
                   rkind * (slen-i));
        }
    }

    if (mayshrink) {
        unicode_adjust_maxchar(&u);
        if (u == NULL)
            goto error;
    }

  done:
    if (srelease)
        PyMem_FREE(sbuf);
    if (release1)
        PyMem_FREE(buf1);
    if (release2)
        PyMem_FREE(buf2);
    assert(_PyUnicode_CheckConsistency(u, 1));
    return u;

  nothing:
    /* nothing to replace; return original string (when possible) */
    if (srelease)
        PyMem_FREE(sbuf);
    if (release1)
        PyMem_FREE(buf1);
    if (release2)
        PyMem_FREE(buf2);
    return unicode_result_unchanged(self);

  error:
    if (srelease && sbuf)
        PyMem_FREE(sbuf);
    if (release1 && buf1)
        PyMem_FREE(buf1);
    if (release2 && buf2)
        PyMem_FREE(buf2);
    return NULL;
}

/* --- Unicode Object Methods --------------------------------------------- */

PyDoc_STRVAR(title__doc__,
             "S.title() -> str\n\
\n\
Return a titlecased version of S, i.e. words start with title case\n\
characters, all remaining cased characters have lower case.");

static PyObject*
unicode_title(PyObject *self)
{
    if (PyUnicode_READY(self) == -1)
        return NULL;
    return case_operation(self, do_title);
}

PyDoc_STRVAR(capitalize__doc__,
             "S.capitalize() -> str\n\
\n\
Return a capitalized version of S, i.e. make the first character\n\
have upper case and the rest lower case.");

static PyObject*
unicode_capitalize(PyObject *self)
{
    if (PyUnicode_READY(self) == -1)
        return NULL;
    if (PyUnicode_GET_LENGTH(self) == 0)
        return unicode_result_unchanged(self);
    return case_operation(self, do_capitalize);
}

PyDoc_STRVAR(casefold__doc__,
             "S.casefold() -> str\n\
\n\
Return a version of S suitable for caseless comparisons.");

static PyObject *
unicode_casefold(PyObject *self)
{
    if (PyUnicode_READY(self) == -1)
        return NULL;
    if (PyUnicode_IS_ASCII(self))
        return ascii_upper_or_lower(self, 1);
    return case_operation(self, do_casefold);
}


/* Argument converter.  Coerces to a single unicode character */

static int
convert_uc(PyObject *obj, void *addr)
{
    Py_UCS4 *fillcharloc = (Py_UCS4 *)addr;
    PyObject *uniobj;

    uniobj = PyUnicode_FromObject(obj);
    if (uniobj == NULL) {
        PyErr_SetString(PyExc_TypeError,
                        "The fill character cannot be converted to Unicode");
        return 0;
    }
    if (PyUnicode_GET_LENGTH(uniobj) != 1) {
        PyErr_SetString(PyExc_TypeError,
                        "The fill character must be exactly one character long");
        Py_DECREF(uniobj);
        return 0;
    }
    *fillcharloc = PyUnicode_READ_CHAR(uniobj, 0);
    Py_DECREF(uniobj);
    return 1;
}

PyDoc_STRVAR(center__doc__,
             "S.center(width[, fillchar]) -> str\n\
\n\
Return S centered in a string of length width. Padding is\n\
done using the specified fill character (default is a space)");

static PyObject *
unicode_center(PyObject *self, PyObject *args)
{
    Py_ssize_t marg, left;
    Py_ssize_t width;
    Py_UCS4 fillchar = ' ';

    if (!PyArg_ParseTuple(args, "n|O&:center", &width, convert_uc, &fillchar))
        return NULL;

    if (PyUnicode_READY(self) == -1)
        return NULL;

    if (PyUnicode_GET_LENGTH(self) >= width)
        return unicode_result_unchanged(self);

    marg = width - PyUnicode_GET_LENGTH(self);
    left = marg / 2 + (marg & width & 1);

    return pad(self, left, marg - left, fillchar);
}

/* This function assumes that str1 and str2 are readied by the caller. */

static int
unicode_compare(PyObject *str1, PyObject *str2)
{
    int kind1, kind2;
    void *data1, *data2;
    Py_ssize_t len1, len2, i;

    kind1 = PyUnicode_KIND(str1);
    kind2 = PyUnicode_KIND(str2);
    data1 = PyUnicode_DATA(str1);
    data2 = PyUnicode_DATA(str2);
    len1 = PyUnicode_GET_LENGTH(str1);
    len2 = PyUnicode_GET_LENGTH(str2);

    for (i = 0; i < len1 && i < len2; ++i) {
        Py_UCS4 c1, c2;
        c1 = PyUnicode_READ(kind1, data1, i);
        c2 = PyUnicode_READ(kind2, data2, i);

        if (c1 != c2)
            return (c1 < c2) ? -1 : 1;
    }

    return (len1 < len2) ? -1 : (len1 != len2);
}

int
PyUnicode_Compare(PyObject *left, PyObject *right)
{
    if (PyUnicode_Check(left) && PyUnicode_Check(right)) {
        if (PyUnicode_READY(left) == -1 ||
            PyUnicode_READY(right) == -1)
            return -1;
        return unicode_compare(left, right);
    }
    PyErr_Format(PyExc_TypeError,
                 "Can't compare %.100s and %.100s",
                 left->ob_type->tp_name,
                 right->ob_type->tp_name);
    return -1;
}

int
PyUnicode_CompareWithASCIIString(PyObject* uni, const char* str)
{
    Py_ssize_t i;
    int kind;
    void *data;
    Py_UCS4 chr;

    assert(_PyUnicode_CHECK(uni));
    if (PyUnicode_READY(uni) == -1)
        return -1;
    kind = PyUnicode_KIND(uni);
    data = PyUnicode_DATA(uni);
    /* Compare Unicode string and source character set string */
    for (i = 0; (chr = PyUnicode_READ(kind, data, i)) && str[i]; i++)
        if (chr != str[i])
            return (chr < (unsigned char)(str[i])) ? -1 : 1;
    /* This check keeps Python strings that end in '\0' from comparing equal
     to C strings identical up to that point. */
    if (PyUnicode_GET_LENGTH(uni) != i || chr)
        return 1; /* uni is longer */
    if (str[i])
        return -1; /* str is longer */
    return 0;
}


#define TEST_COND(cond)                         \
    ((cond) ? Py_True : Py_False)

PyObject *
PyUnicode_RichCompare(PyObject *left, PyObject *right, int op)
{
    int result;

    if (PyUnicode_Check(left) && PyUnicode_Check(right)) {
        PyObject *v;
        if (PyUnicode_READY(left) == -1 ||
            PyUnicode_READY(right) == -1)
            return NULL;
        if (PyUnicode_GET_LENGTH(left) != PyUnicode_GET_LENGTH(right) ||
            PyUnicode_KIND(left) != PyUnicode_KIND(right)) {
            if (op == Py_EQ) {
                Py_INCREF(Py_False);
                return Py_False;
            }
            if (op == Py_NE) {
                Py_INCREF(Py_True);
                return Py_True;
            }
        }
        if (left == right)
            result = 0;
        else
            result = unicode_compare(left, right);

        /* Convert the return value to a Boolean */
        switch (op) {
        case Py_EQ:
            v = TEST_COND(result == 0);
            break;
        case Py_NE:
            v = TEST_COND(result != 0);
            break;
        case Py_LE:
            v = TEST_COND(result <= 0);
            break;
        case Py_GE:
            v = TEST_COND(result >= 0);
            break;
        case Py_LT:
            v = TEST_COND(result == -1);
            break;
        case Py_GT:
            v = TEST_COND(result == 1);
            break;
        default:
            PyErr_BadArgument();
            return NULL;
        }
        Py_INCREF(v);
        return v;
    }

    Py_RETURN_NOTIMPLEMENTED;
}

int
PyUnicode_Contains(PyObject *container, PyObject *element)
{
    PyObject *str, *sub;
    int kind1, kind2, kind;
    void *buf1, *buf2;
    Py_ssize_t len1, len2;
    int result;

    /* Coerce the two arguments */
    sub = PyUnicode_FromObject(element);
    if (!sub) {
        PyErr_Format(PyExc_TypeError,
                     "'in <string>' requires string as left operand, not %s",
                     element->ob_type->tp_name);
        return -1;
    }

    str = PyUnicode_FromObject(container);
    if (!str) {
        Py_DECREF(sub);
        return -1;
    }
    if (PyUnicode_READY(sub) == -1 || PyUnicode_READY(str) == -1) {
        Py_DECREF(sub);
        Py_DECREF(str);
    }

    kind1 = PyUnicode_KIND(str);
    kind2 = PyUnicode_KIND(sub);
    kind = kind1;
    buf1 = PyUnicode_DATA(str);
    buf2 = PyUnicode_DATA(sub);
    if (kind2 != kind) {
        if (kind2 > kind) {
            Py_DECREF(sub);
            Py_DECREF(str);
            return 0;
        }
        buf2 = _PyUnicode_AsKind(sub, kind);
    }
    if (!buf2) {
        Py_DECREF(sub);
        Py_DECREF(str);
        return -1;
    }
    len1 = PyUnicode_GET_LENGTH(str);
    len2 = PyUnicode_GET_LENGTH(sub);

    switch (kind) {
    case PyUnicode_1BYTE_KIND:
        result = ucs1lib_find(buf1, len1, buf2, len2, 0) != -1;
        break;
    case PyUnicode_2BYTE_KIND:
        result = ucs2lib_find(buf1, len1, buf2, len2, 0) != -1;
        break;
    case PyUnicode_4BYTE_KIND:
        result = ucs4lib_find(buf1, len1, buf2, len2, 0) != -1;
        break;
    default:
        result = -1;
        assert(0);
    }

    Py_DECREF(str);
    Py_DECREF(sub);

    if (kind2 != kind)
        PyMem_Free(buf2);

    return result;
}

/* Concat to string or Unicode object giving a new Unicode object. */

PyObject *
PyUnicode_Concat(PyObject *left, PyObject *right)
{
    PyObject *u = NULL, *v = NULL, *w;
    Py_UCS4 maxchar, maxchar2;
    Py_ssize_t u_len, v_len, new_len;

    /* Coerce the two arguments */
    u = PyUnicode_FromObject(left);
    if (u == NULL)
        goto onError;
    v = PyUnicode_FromObject(right);
    if (v == NULL)
        goto onError;

    /* Shortcuts */
    if (v == unicode_empty) {
        Py_DECREF(v);
        return u;
    }
    if (u == unicode_empty) {
        Py_DECREF(u);
        return v;
    }

    u_len = PyUnicode_GET_LENGTH(u);
    v_len = PyUnicode_GET_LENGTH(v);
    if (u_len > PY_SSIZE_T_MAX - v_len) {
        PyErr_SetString(PyExc_OverflowError,
                        "strings are too large to concat");
        goto onError;
    }
    new_len = u_len + v_len;

    maxchar = PyUnicode_MAX_CHAR_VALUE(u);
    maxchar2 = PyUnicode_MAX_CHAR_VALUE(v);
    maxchar = MAX_MAXCHAR(maxchar, maxchar2);

    /* Concat the two Unicode strings */
    w = PyUnicode_New(new_len, maxchar);
    if (w == NULL)
        goto onError;
    _PyUnicode_FastCopyCharacters(w, 0, u, 0, u_len);
    _PyUnicode_FastCopyCharacters(w, u_len, v, 0, v_len);
    Py_DECREF(u);
    Py_DECREF(v);
    assert(_PyUnicode_CheckConsistency(w, 1));
    return w;

  onError:
    Py_XDECREF(u);
    Py_XDECREF(v);
    return NULL;
}

void
PyUnicode_Append(PyObject **p_left, PyObject *right)
{
    PyObject *left, *res;
    Py_UCS4 maxchar, maxchar2;
    Py_ssize_t left_len, right_len, new_len;

    if (p_left == NULL) {
        if (!PyErr_Occurred())
            PyErr_BadInternalCall();
        return;
    }
    left = *p_left;
    if (right == NULL || !PyUnicode_Check(left)) {
        if (!PyErr_Occurred())
            PyErr_BadInternalCall();
        goto error;
    }

    if (PyUnicode_READY(left) == -1)
        goto error;
    if (PyUnicode_READY(right) == -1)
        goto error;

    /* Shortcuts */
    if (left == unicode_empty) {
        Py_DECREF(left);
        Py_INCREF(right);
        *p_left = right;
        return;
    }
    if (right == unicode_empty)
        return;

    left_len = PyUnicode_GET_LENGTH(left);
    right_len = PyUnicode_GET_LENGTH(right);
    if (left_len > PY_SSIZE_T_MAX - right_len) {
        PyErr_SetString(PyExc_OverflowError,
                        "strings are too large to concat");
        goto error;
    }
    new_len = left_len + right_len;

    if (unicode_modifiable(left)
        && PyUnicode_CheckExact(right)
        && PyUnicode_KIND(right) <= PyUnicode_KIND(left)
        /* Don't resize for ascii += latin1. Convert ascii to latin1 requires
           to change the structure size, but characters are stored just after
           the structure, and so it requires to move all characters which is
           not so different than duplicating the string. */
        && !(PyUnicode_IS_ASCII(left) && !PyUnicode_IS_ASCII(right)))
    {
        /* append inplace */
        if (unicode_resize(p_left, new_len) != 0) {
            /* XXX if _PyUnicode_Resize() fails, 'left' has been
             * deallocated so it cannot be put back into
             * 'variable'.  The MemoryError is raised when there
             * is no value in 'variable', which might (very
             * remotely) be a cause of incompatibilities.
             */
            goto error;
        }
        /* copy 'right' into the newly allocated area of 'left' */
        _PyUnicode_FastCopyCharacters(*p_left, left_len, right, 0, right_len);
    }
    else {
        maxchar = PyUnicode_MAX_CHAR_VALUE(left);
        maxchar2 = PyUnicode_MAX_CHAR_VALUE(right);
        maxchar = MAX_MAXCHAR(maxchar, maxchar2);

        /* Concat the two Unicode strings */
        res = PyUnicode_New(new_len, maxchar);
        if (res == NULL)
            goto error;
        _PyUnicode_FastCopyCharacters(res, 0, left, 0, left_len);
        _PyUnicode_FastCopyCharacters(res, left_len, right, 0, right_len);
        Py_DECREF(left);
        *p_left = res;
    }
    assert(_PyUnicode_CheckConsistency(*p_left, 1));
    return;

error:
    Py_CLEAR(*p_left);
}

void
PyUnicode_AppendAndDel(PyObject **pleft, PyObject *right)
{
    PyUnicode_Append(pleft, right);
    Py_XDECREF(right);
}

PyDoc_STRVAR(count__doc__,
             "S.count(sub[, start[, end]]) -> int\n\
\n\
Return the number of non-overlapping occurrences of substring sub in\n\
string S[start:end].  Optional arguments start and end are\n\
interpreted as in slice notation.");

static PyObject *
unicode_count(PyObject *self, PyObject *args)
{
    PyObject *substring;
    Py_ssize_t start = 0;
    Py_ssize_t end = PY_SSIZE_T_MAX;
    PyObject *result;
    int kind1, kind2, kind;
    void *buf1, *buf2;
    Py_ssize_t len1, len2, iresult;

    if (!stringlib_parse_args_finds_unicode("count", args, &substring,
                                            &start, &end))
        return NULL;

    kind1 = PyUnicode_KIND(self);
    kind2 = PyUnicode_KIND(substring);
    if (kind2 > kind1)
        return PyLong_FromLong(0);
    kind = kind1;
    buf1 = PyUnicode_DATA(self);
    buf2 = PyUnicode_DATA(substring);
    if (kind2 != kind)
        buf2 = _PyUnicode_AsKind(substring, kind);
    if (!buf2) {
        Py_DECREF(substring);
        return NULL;
    }
    len1 = PyUnicode_GET_LENGTH(self);
    len2 = PyUnicode_GET_LENGTH(substring);

    ADJUST_INDICES(start, end, len1);
    switch (kind) {
    case PyUnicode_1BYTE_KIND:
        iresult = ucs1lib_count(
            ((Py_UCS1*)buf1) + start, end - start,
            buf2, len2, PY_SSIZE_T_MAX
            );
        break;
    case PyUnicode_2BYTE_KIND:
        iresult = ucs2lib_count(
            ((Py_UCS2*)buf1) + start, end - start,
            buf2, len2, PY_SSIZE_T_MAX
            );
        break;
    case PyUnicode_4BYTE_KIND:
        iresult = ucs4lib_count(
            ((Py_UCS4*)buf1) + start, end - start,
            buf2, len2, PY_SSIZE_T_MAX
            );
        break;
    default:
        assert(0); iresult = 0;
    }

    result = PyLong_FromSsize_t(iresult);

    if (kind2 != kind)
        PyMem_Free(buf2);

    Py_DECREF(substring);

    return result;
}

PyDoc_STRVAR(encode__doc__,
             "S.encode(encoding='utf-8', errors='strict') -> bytes\n\
\n\
Encode S using the codec registered for encoding. Default encoding\n\
is 'utf-8'. errors may be given to set a different error\n\
handling scheme. Default is 'strict' meaning that encoding errors raise\n\
a UnicodeEncodeError. Other possible values are 'ignore', 'replace' and\n\
'xmlcharrefreplace' as well as any other name registered with\n\
codecs.register_error that can handle UnicodeEncodeErrors.");

static PyObject *
unicode_encode(PyObject *self, PyObject *args, PyObject *kwargs)
{
    static char *kwlist[] = {"encoding", "errors", 0};
    char *encoding = NULL;
    char *errors = NULL;

    if (!PyArg_ParseTupleAndKeywords(args, kwargs, "|ss:encode",
                                     kwlist, &encoding, &errors))
        return NULL;
    return PyUnicode_AsEncodedString(self, encoding, errors);
}

PyDoc_STRVAR(expandtabs__doc__,
             "S.expandtabs([tabsize]) -> str\n\
\n\
Return a copy of S where all tab characters are expanded using spaces.\n\
If tabsize is not given, a tab size of 8 characters is assumed.");

static PyObject*
unicode_expandtabs(PyObject *self, PyObject *args)
{
    Py_ssize_t i, j, line_pos, src_len, incr;
    Py_UCS4 ch;
    PyObject *u;
    void *src_data, *dest_data;
    int tabsize = 8;
    int kind;
    int found;

    if (!PyArg_ParseTuple(args, "|i:expandtabs", &tabsize))
        return NULL;

    if (PyUnicode_READY(self) == -1)
        return NULL;

    /* First pass: determine size of output string */
    src_len = PyUnicode_GET_LENGTH(self);
    i = j = line_pos = 0;
    kind = PyUnicode_KIND(self);
    src_data = PyUnicode_DATA(self);
    found = 0;
    for (; i < src_len; i++) {
        ch = PyUnicode_READ(kind, src_data, i);
        if (ch == '\t') {
            found = 1;
            if (tabsize > 0) {
                incr = tabsize - (line_pos % tabsize); /* cannot overflow */
                if (j > PY_SSIZE_T_MAX - incr)
                    goto overflow;
                line_pos += incr;
                j += incr;
            }
        }
        else {
            if (j > PY_SSIZE_T_MAX - 1)
                goto overflow;
            line_pos++;
            j++;
            if (ch == '\n' || ch == '\r')
                line_pos = 0;
        }
    }
    if (!found)
        return unicode_result_unchanged(self);

    /* Second pass: create output string and fill it */
    u = PyUnicode_New(j, PyUnicode_MAX_CHAR_VALUE(self));
    if (!u)
        return NULL;
    dest_data = PyUnicode_DATA(u);

    i = j = line_pos = 0;

    for (; i < src_len; i++) {
        ch = PyUnicode_READ(kind, src_data, i);
        if (ch == '\t') {
            if (tabsize > 0) {
                incr = tabsize - (line_pos % tabsize);
                line_pos += incr;
                FILL(kind, dest_data, ' ', j, incr);
                j += incr;
            }
        }
        else {
            line_pos++;
            PyUnicode_WRITE(kind, dest_data, j, ch);
            j++;
            if (ch == '\n' || ch == '\r')
                line_pos = 0;
        }
    }
    assert (j == PyUnicode_GET_LENGTH(u));
    return unicode_result(u);

  overflow:
    PyErr_SetString(PyExc_OverflowError, "new string is too long");
    return NULL;
}

PyDoc_STRVAR(find__doc__,
             "S.find(sub[, start[, end]]) -> int\n\
\n\
Return the lowest index in S where substring sub is found,\n\
such that sub is contained within S[start:end].  Optional\n\
arguments start and end are interpreted as in slice notation.\n\
\n\
Return -1 on failure.");

static PyObject *
unicode_find(PyObject *self, PyObject *args)
{
    PyObject *substring;
    Py_ssize_t start;
    Py_ssize_t end;
    Py_ssize_t result;

    if (!stringlib_parse_args_finds_unicode("find", args, &substring,
                                            &start, &end))
        return NULL;

    if (PyUnicode_READY(self) == -1)
        return NULL;
    if (PyUnicode_READY(substring) == -1)
        return NULL;

    result = any_find_slice(1, self, substring, start, end);

    Py_DECREF(substring);

    if (result == -2)
        return NULL;

    return PyLong_FromSsize_t(result);
}

static PyObject *
unicode_getitem(PyObject *self, Py_ssize_t index)
{
    void *data;
    enum PyUnicode_Kind kind;
    Py_UCS4 ch;
    PyObject *res;

    if (!PyUnicode_Check(self) || PyUnicode_READY(self) == -1) {
        PyErr_BadArgument();
        return NULL;
    }
    if (index < 0 || index >= PyUnicode_GET_LENGTH(self)) {
        PyErr_SetString(PyExc_IndexError, "string index out of range");
        return NULL;
    }
    kind = PyUnicode_KIND(self);
    data = PyUnicode_DATA(self);
    ch = PyUnicode_READ(kind, data, index);
    if (ch < 256)
        return get_latin1_char(ch);

    res = PyUnicode_New(1, ch);
    if (res == NULL)
        return NULL;
    kind = PyUnicode_KIND(res);
    data = PyUnicode_DATA(res);
    PyUnicode_WRITE(kind, data, 0, ch);
    assert(_PyUnicode_CheckConsistency(res, 1));
    return res;
}

/* Believe it or not, this produces the same value for ASCII strings
   as bytes_hash(). */
static Py_hash_t
unicode_hash(PyObject *self)
{
    Py_ssize_t len;
    Py_uhash_t x;

#ifdef Py_DEBUG
    assert(_Py_HashSecret_Initialized);
#endif
    if (_PyUnicode_HASH(self) != -1)
        return _PyUnicode_HASH(self);
    if (PyUnicode_READY(self) == -1)
        return -1;
    len = PyUnicode_GET_LENGTH(self);
    /*
      We make the hash of the empty string be 0, rather than using
      (prefix ^ suffix), since this slightly obfuscates the hash secret
    */
    if (len == 0) {
        _PyUnicode_HASH(self) = 0;
        return 0;
    }

    /* The hash function as a macro, gets expanded three times below. */
#define HASH(P)                                            \
    x ^= (Py_uhash_t) *P << 7;                             \
    while (--len >= 0)                                     \
        x = (_PyHASH_MULTIPLIER * x) ^ (Py_uhash_t) *P++;  \

    x = (Py_uhash_t) _Py_HashSecret.prefix;
    switch (PyUnicode_KIND(self)) {
    case PyUnicode_1BYTE_KIND: {
        const unsigned char *c = PyUnicode_1BYTE_DATA(self);
        HASH(c);
        break;
    }
    case PyUnicode_2BYTE_KIND: {
        const Py_UCS2 *s = PyUnicode_2BYTE_DATA(self);
        HASH(s);
        break;
    }
    default: {
        Py_UCS4 *l;
        assert(PyUnicode_KIND(self) == PyUnicode_4BYTE_KIND &&
               "Impossible switch case in unicode_hash");
        l = PyUnicode_4BYTE_DATA(self);
        HASH(l);
        break;
    }
    }
    x ^= (Py_uhash_t) PyUnicode_GET_LENGTH(self);
    x ^= (Py_uhash_t) _Py_HashSecret.suffix;

    if (x == -1)
        x = -2;
    _PyUnicode_HASH(self) = x;
    return x;
}
#undef HASH

PyDoc_STRVAR(index__doc__,
             "S.index(sub[, start[, end]]) -> int\n\
\n\
Like S.find() but raise ValueError when the substring is not found.");

static PyObject *
unicode_index(PyObject *self, PyObject *args)
{
    Py_ssize_t result;
    PyObject *substring;
    Py_ssize_t start;
    Py_ssize_t end;

    if (!stringlib_parse_args_finds_unicode("index", args, &substring,
                                            &start, &end))
        return NULL;

    if (PyUnicode_READY(self) == -1)
        return NULL;
    if (PyUnicode_READY(substring) == -1)
        return NULL;

    result = any_find_slice(1, self, substring, start, end);

    Py_DECREF(substring);

    if (result == -2)
        return NULL;

    if (result < 0) {
        PyErr_SetString(PyExc_ValueError, "substring not found");
        return NULL;
    }

    return PyLong_FromSsize_t(result);
}

PyDoc_STRVAR(islower__doc__,
             "S.islower() -> bool\n\
\n\
Return True if all cased characters in S are lowercase and there is\n\
at least one cased character in S, False otherwise.");

static PyObject*
unicode_islower(PyObject *self)
{
    Py_ssize_t i, length;
    int kind;
    void *data;
    int cased;

    if (PyUnicode_READY(self) == -1)
        return NULL;
    length = PyUnicode_GET_LENGTH(self);
    kind = PyUnicode_KIND(self);
    data = PyUnicode_DATA(self);

    /* Shortcut for single character strings */
    if (length == 1)
        return PyBool_FromLong(
            Py_UNICODE_ISLOWER(PyUnicode_READ(kind, data, 0)));

    /* Special case for empty strings */
    if (length == 0)
        return PyBool_FromLong(0);

    cased = 0;
    for (i = 0; i < length; i++) {
        const Py_UCS4 ch = PyUnicode_READ(kind, data, i);

        if (Py_UNICODE_ISUPPER(ch) || Py_UNICODE_ISTITLE(ch))
            return PyBool_FromLong(0);
        else if (!cased && Py_UNICODE_ISLOWER(ch))
            cased = 1;
    }
    return PyBool_FromLong(cased);
}

PyDoc_STRVAR(isupper__doc__,
             "S.isupper() -> bool\n\
\n\
Return True if all cased characters in S are uppercase and there is\n\
at least one cased character in S, False otherwise.");

static PyObject*
unicode_isupper(PyObject *self)
{
    Py_ssize_t i, length;
    int kind;
    void *data;
    int cased;

    if (PyUnicode_READY(self) == -1)
        return NULL;
    length = PyUnicode_GET_LENGTH(self);
    kind = PyUnicode_KIND(self);
    data = PyUnicode_DATA(self);

    /* Shortcut for single character strings */
    if (length == 1)
        return PyBool_FromLong(
            Py_UNICODE_ISUPPER(PyUnicode_READ(kind, data, 0)) != 0);

    /* Special case for empty strings */
    if (length == 0)
        return PyBool_FromLong(0);

    cased = 0;
    for (i = 0; i < length; i++) {
        const Py_UCS4 ch = PyUnicode_READ(kind, data, i);

        if (Py_UNICODE_ISLOWER(ch) || Py_UNICODE_ISTITLE(ch))
            return PyBool_FromLong(0);
        else if (!cased && Py_UNICODE_ISUPPER(ch))
            cased = 1;
    }
    return PyBool_FromLong(cased);
}

PyDoc_STRVAR(istitle__doc__,
             "S.istitle() -> bool\n\
\n\
Return True if S is a titlecased string and there is at least one\n\
character in S, i.e. upper- and titlecase characters may only\n\
follow uncased characters and lowercase characters only cased ones.\n\
Return False otherwise.");

static PyObject*
unicode_istitle(PyObject *self)
{
    Py_ssize_t i, length;
    int kind;
    void *data;
    int cased, previous_is_cased;

    if (PyUnicode_READY(self) == -1)
        return NULL;
    length = PyUnicode_GET_LENGTH(self);
    kind = PyUnicode_KIND(self);
    data = PyUnicode_DATA(self);

    /* Shortcut for single character strings */
    if (length == 1) {
        Py_UCS4 ch = PyUnicode_READ(kind, data, 0);
        return PyBool_FromLong((Py_UNICODE_ISTITLE(ch) != 0) ||
                               (Py_UNICODE_ISUPPER(ch) != 0));
    }

    /* Special case for empty strings */
    if (length == 0)
        return PyBool_FromLong(0);

    cased = 0;
    previous_is_cased = 0;
    for (i = 0; i < length; i++) {
        const Py_UCS4 ch = PyUnicode_READ(kind, data, i);

        if (Py_UNICODE_ISUPPER(ch) || Py_UNICODE_ISTITLE(ch)) {
            if (previous_is_cased)
                return PyBool_FromLong(0);
            previous_is_cased = 1;
            cased = 1;
        }
        else if (Py_UNICODE_ISLOWER(ch)) {
            if (!previous_is_cased)
                return PyBool_FromLong(0);
            previous_is_cased = 1;
            cased = 1;
        }
        else
            previous_is_cased = 0;
    }
    return PyBool_FromLong(cased);
}

PyDoc_STRVAR(isspace__doc__,
             "S.isspace() -> bool\n\
\n\
Return True if all characters in S are whitespace\n\
and there is at least one character in S, False otherwise.");

static PyObject*
unicode_isspace(PyObject *self)
{
    Py_ssize_t i, length;
    int kind;
    void *data;

    if (PyUnicode_READY(self) == -1)
        return NULL;
    length = PyUnicode_GET_LENGTH(self);
    kind = PyUnicode_KIND(self);
    data = PyUnicode_DATA(self);

    /* Shortcut for single character strings */
    if (length == 1)
        return PyBool_FromLong(
            Py_UNICODE_ISSPACE(PyUnicode_READ(kind, data, 0)));

    /* Special case for empty strings */
    if (length == 0)
        return PyBool_FromLong(0);

    for (i = 0; i < length; i++) {
        const Py_UCS4 ch = PyUnicode_READ(kind, data, i);
        if (!Py_UNICODE_ISSPACE(ch))
            return PyBool_FromLong(0);
    }
    return PyBool_FromLong(1);
}

PyDoc_STRVAR(isalpha__doc__,
             "S.isalpha() -> bool\n\
\n\
Return True if all characters in S are alphabetic\n\
and there is at least one character in S, False otherwise.");

static PyObject*
unicode_isalpha(PyObject *self)
{
    Py_ssize_t i, length;
    int kind;
    void *data;

    if (PyUnicode_READY(self) == -1)
        return NULL;
    length = PyUnicode_GET_LENGTH(self);
    kind = PyUnicode_KIND(self);
    data = PyUnicode_DATA(self);

    /* Shortcut for single character strings */
    if (length == 1)
        return PyBool_FromLong(
            Py_UNICODE_ISALPHA(PyUnicode_READ(kind, data, 0)));

    /* Special case for empty strings */
    if (length == 0)
        return PyBool_FromLong(0);

    for (i = 0; i < length; i++) {
        if (!Py_UNICODE_ISALPHA(PyUnicode_READ(kind, data, i)))
            return PyBool_FromLong(0);
    }
    return PyBool_FromLong(1);
}

PyDoc_STRVAR(isalnum__doc__,
             "S.isalnum() -> bool\n\
\n\
Return True if all characters in S are alphanumeric\n\
and there is at least one character in S, False otherwise.");

static PyObject*
unicode_isalnum(PyObject *self)
{
    int kind;
    void *data;
    Py_ssize_t len, i;

    if (PyUnicode_READY(self) == -1)
        return NULL;

    kind = PyUnicode_KIND(self);
    data = PyUnicode_DATA(self);
    len = PyUnicode_GET_LENGTH(self);

    /* Shortcut for single character strings */
    if (len == 1) {
        const Py_UCS4 ch = PyUnicode_READ(kind, data, 0);
        return PyBool_FromLong(Py_UNICODE_ISALNUM(ch));
    }

    /* Special case for empty strings */
    if (len == 0)
        return PyBool_FromLong(0);

    for (i = 0; i < len; i++) {
        const Py_UCS4 ch = PyUnicode_READ(kind, data, i);
        if (!Py_UNICODE_ISALNUM(ch))
            return PyBool_FromLong(0);
    }
    return PyBool_FromLong(1);
}

PyDoc_STRVAR(isdecimal__doc__,
             "S.isdecimal() -> bool\n\
\n\
Return True if there are only decimal characters in S,\n\
False otherwise.");

static PyObject*
unicode_isdecimal(PyObject *self)
{
    Py_ssize_t i, length;
    int kind;
    void *data;

    if (PyUnicode_READY(self) == -1)
        return NULL;
    length = PyUnicode_GET_LENGTH(self);
    kind = PyUnicode_KIND(self);
    data = PyUnicode_DATA(self);

    /* Shortcut for single character strings */
    if (length == 1)
        return PyBool_FromLong(
            Py_UNICODE_ISDECIMAL(PyUnicode_READ(kind, data, 0)));

    /* Special case for empty strings */
    if (length == 0)
        return PyBool_FromLong(0);

    for (i = 0; i < length; i++) {
        if (!Py_UNICODE_ISDECIMAL(PyUnicode_READ(kind, data, i)))
            return PyBool_FromLong(0);
    }
    return PyBool_FromLong(1);
}

PyDoc_STRVAR(isdigit__doc__,
             "S.isdigit() -> bool\n\
\n\
Return True if all characters in S are digits\n\
and there is at least one character in S, False otherwise.");

static PyObject*
unicode_isdigit(PyObject *self)
{
    Py_ssize_t i, length;
    int kind;
    void *data;

    if (PyUnicode_READY(self) == -1)
        return NULL;
    length = PyUnicode_GET_LENGTH(self);
    kind = PyUnicode_KIND(self);
    data = PyUnicode_DATA(self);

    /* Shortcut for single character strings */
    if (length == 1) {
        const Py_UCS4 ch = PyUnicode_READ(kind, data, 0);
        return PyBool_FromLong(Py_UNICODE_ISDIGIT(ch));
    }

    /* Special case for empty strings */
    if (length == 0)
        return PyBool_FromLong(0);

    for (i = 0; i < length; i++) {
        if (!Py_UNICODE_ISDIGIT(PyUnicode_READ(kind, data, i)))
            return PyBool_FromLong(0);
    }
    return PyBool_FromLong(1);
}

PyDoc_STRVAR(isnumeric__doc__,
             "S.isnumeric() -> bool\n\
\n\
Return True if there are only numeric characters in S,\n\
False otherwise.");

static PyObject*
unicode_isnumeric(PyObject *self)
{
    Py_ssize_t i, length;
    int kind;
    void *data;

    if (PyUnicode_READY(self) == -1)
        return NULL;
    length = PyUnicode_GET_LENGTH(self);
    kind = PyUnicode_KIND(self);
    data = PyUnicode_DATA(self);

    /* Shortcut for single character strings */
    if (length == 1)
        return PyBool_FromLong(
            Py_UNICODE_ISNUMERIC(PyUnicode_READ(kind, data, 0)));

    /* Special case for empty strings */
    if (length == 0)
        return PyBool_FromLong(0);

    for (i = 0; i < length; i++) {
        if (!Py_UNICODE_ISNUMERIC(PyUnicode_READ(kind, data, i)))
            return PyBool_FromLong(0);
    }
    return PyBool_FromLong(1);
}

int
PyUnicode_IsIdentifier(PyObject *self)
{
    int kind;
    void *data;
    Py_ssize_t i;
    Py_UCS4 first;

    if (PyUnicode_READY(self) == -1) {
        Py_FatalError("identifier not ready");
        return 0;
    }

    /* Special case for empty strings */
    if (PyUnicode_GET_LENGTH(self) == 0)
        return 0;
    kind = PyUnicode_KIND(self);
    data = PyUnicode_DATA(self);

    /* PEP 3131 says that the first character must be in
       XID_Start and subsequent characters in XID_Continue,
       and for the ASCII range, the 2.x rules apply (i.e
       start with letters and underscore, continue with
       letters, digits, underscore). However, given the current
       definition of XID_Start and XID_Continue, it is sufficient
       to check just for these, except that _ must be allowed
       as starting an identifier.  */
    first = PyUnicode_READ(kind, data, 0);
    if (!_PyUnicode_IsXidStart(first) && first != 0x5F /* LOW LINE */)
        return 0;

    for (i = 1; i < PyUnicode_GET_LENGTH(self); i++)
        if (!_PyUnicode_IsXidContinue(PyUnicode_READ(kind, data, i)))
            return 0;
    return 1;
}

PyDoc_STRVAR(isidentifier__doc__,
             "S.isidentifier() -> bool\n\
\n\
Return True if S is a valid identifier according\n\
to the language definition.");

static PyObject*
unicode_isidentifier(PyObject *self)
{
    return PyBool_FromLong(PyUnicode_IsIdentifier(self));
}

PyDoc_STRVAR(isprintable__doc__,
             "S.isprintable() -> bool\n\
\n\
Return True if all characters in S are considered\n\
printable in repr() or S is empty, False otherwise.");

static PyObject*
unicode_isprintable(PyObject *self)
{
    Py_ssize_t i, length;
    int kind;
    void *data;

    if (PyUnicode_READY(self) == -1)
        return NULL;
    length = PyUnicode_GET_LENGTH(self);
    kind = PyUnicode_KIND(self);
    data = PyUnicode_DATA(self);

    /* Shortcut for single character strings */
    if (length == 1)
        return PyBool_FromLong(
            Py_UNICODE_ISPRINTABLE(PyUnicode_READ(kind, data, 0)));

    for (i = 0; i < length; i++) {
        if (!Py_UNICODE_ISPRINTABLE(PyUnicode_READ(kind, data, i))) {
            Py_RETURN_FALSE;
        }
    }
    Py_RETURN_TRUE;
}

PyDoc_STRVAR(join__doc__,
             "S.join(iterable) -> str\n\
\n\
Return a string which is the concatenation of the strings in the\n\
iterable.  The separator between elements is S.");

static PyObject*
unicode_join(PyObject *self, PyObject *data)
{
    return PyUnicode_Join(self, data);
}

static Py_ssize_t
unicode_length(PyObject *self)
{
    if (PyUnicode_READY(self) == -1)
        return -1;
    return PyUnicode_GET_LENGTH(self);
}

PyDoc_STRVAR(ljust__doc__,
             "S.ljust(width[, fillchar]) -> str\n\
\n\
Return S left-justified in a Unicode string of length width. Padding is\n\
done using the specified fill character (default is a space).");

static PyObject *
unicode_ljust(PyObject *self, PyObject *args)
{
    Py_ssize_t width;
    Py_UCS4 fillchar = ' ';

    if (!PyArg_ParseTuple(args, "n|O&:ljust", &width, convert_uc, &fillchar))
        return NULL;

    if (PyUnicode_READY(self) == -1)
        return NULL;

    if (PyUnicode_GET_LENGTH(self) >= width)
        return unicode_result_unchanged(self);

    return pad(self, 0, width - PyUnicode_GET_LENGTH(self), fillchar);
}

PyDoc_STRVAR(lower__doc__,
             "S.lower() -> str\n\
\n\
Return a copy of the string S converted to lowercase.");

static PyObject*
unicode_lower(PyObject *self)
{
    if (PyUnicode_READY(self) == -1)
        return NULL;
    if (PyUnicode_IS_ASCII(self))
        return ascii_upper_or_lower(self, 1);
    return case_operation(self, do_lower);
}

#define LEFTSTRIP 0
#define RIGHTSTRIP 1
#define BOTHSTRIP 2

/* Arrays indexed by above */
static const char *stripformat[] = {"|O:lstrip", "|O:rstrip", "|O:strip"};

#define STRIPNAME(i) (stripformat[i]+3)

/* externally visible for str.strip(unicode) */
PyObject *
_PyUnicode_XStrip(PyObject *self, int striptype, PyObject *sepobj)
{
    void *data;
    int kind;
    Py_ssize_t i, j, len;
    BLOOM_MASK sepmask;

    if (PyUnicode_READY(self) == -1 || PyUnicode_READY(sepobj) == -1)
        return NULL;

    kind = PyUnicode_KIND(self);
    data = PyUnicode_DATA(self);
    len = PyUnicode_GET_LENGTH(self);
    sepmask = make_bloom_mask(PyUnicode_KIND(sepobj),
                              PyUnicode_DATA(sepobj),
                              PyUnicode_GET_LENGTH(sepobj));

    i = 0;
    if (striptype != RIGHTSTRIP) {
        while (i < len &&
               BLOOM_MEMBER(sepmask, PyUnicode_READ(kind, data, i), sepobj)) {
            i++;
        }
    }

    j = len;
    if (striptype != LEFTSTRIP) {
        do {
            j--;
        } while (j >= i &&
                 BLOOM_MEMBER(sepmask, PyUnicode_READ(kind, data, j), sepobj));
        j++;
    }

    return PyUnicode_Substring(self, i, j);
}

PyObject*
PyUnicode_Substring(PyObject *self, Py_ssize_t start, Py_ssize_t end)
{
    unsigned char *data;
    int kind;
    Py_ssize_t length;

    if (PyUnicode_READY(self) == -1)
        return NULL;

    length = PyUnicode_GET_LENGTH(self);
    end = Py_MIN(end, length);

    if (start == 0 && end == length)
        return unicode_result_unchanged(self);

    if (start < 0 || end < 0) {
        PyErr_SetString(PyExc_IndexError, "string index out of range");
        return NULL;
    }
    if (start >= length || end < start) {
        Py_INCREF(unicode_empty);
        return unicode_empty;
    }

    length = end - start;
    if (PyUnicode_IS_ASCII(self)) {
        data = PyUnicode_1BYTE_DATA(self);
        return _PyUnicode_FromASCII((char*)(data + start), length);
    }
    else {
        kind = PyUnicode_KIND(self);
        data = PyUnicode_1BYTE_DATA(self);
        return PyUnicode_FromKindAndData(kind,
                                         data + kind * start,
                                         length);
    }
}

static PyObject *
do_strip(PyObject *self, int striptype)
{
    int kind;
    void *data;
    Py_ssize_t len, i, j;

    if (PyUnicode_READY(self) == -1)
        return NULL;

    kind = PyUnicode_KIND(self);
    data = PyUnicode_DATA(self);
    len = PyUnicode_GET_LENGTH(self);

    i = 0;
    if (striptype != RIGHTSTRIP) {
        while (i < len && Py_UNICODE_ISSPACE(PyUnicode_READ(kind, data, i))) {
            i++;
        }
    }

    j = len;
    if (striptype != LEFTSTRIP) {
        do {
            j--;
        } while (j >= i && Py_UNICODE_ISSPACE(PyUnicode_READ(kind, data, j)));
        j++;
    }

    return PyUnicode_Substring(self, i, j);
}


static PyObject *
do_argstrip(PyObject *self, int striptype, PyObject *args)
{
    PyObject *sep = NULL;

    if (!PyArg_ParseTuple(args, (char *)stripformat[striptype], &sep))
        return NULL;

    if (sep != NULL && sep != Py_None) {
        if (PyUnicode_Check(sep))
            return _PyUnicode_XStrip(self, striptype, sep);
        else {
            PyErr_Format(PyExc_TypeError,
                         "%s arg must be None or str",
                         STRIPNAME(striptype));
            return NULL;
        }
    }

    return do_strip(self, striptype);
}


PyDoc_STRVAR(strip__doc__,
             "S.strip([chars]) -> str\n\
\n\
Return a copy of the string S with leading and trailing\n\
whitespace removed.\n\
If chars is given and not None, remove characters in chars instead.");

static PyObject *
unicode_strip(PyObject *self, PyObject *args)
{
    if (PyTuple_GET_SIZE(args) == 0)
        return do_strip(self, BOTHSTRIP); /* Common case */
    else
        return do_argstrip(self, BOTHSTRIP, args);
}


PyDoc_STRVAR(lstrip__doc__,
             "S.lstrip([chars]) -> str\n\
\n\
Return a copy of the string S with leading whitespace removed.\n\
If chars is given and not None, remove characters in chars instead.");

static PyObject *
unicode_lstrip(PyObject *self, PyObject *args)
{
    if (PyTuple_GET_SIZE(args) == 0)
        return do_strip(self, LEFTSTRIP); /* Common case */
    else
        return do_argstrip(self, LEFTSTRIP, args);
}


PyDoc_STRVAR(rstrip__doc__,
             "S.rstrip([chars]) -> str\n\
\n\
Return a copy of the string S with trailing whitespace removed.\n\
If chars is given and not None, remove characters in chars instead.");

static PyObject *
unicode_rstrip(PyObject *self, PyObject *args)
{
    if (PyTuple_GET_SIZE(args) == 0)
        return do_strip(self, RIGHTSTRIP); /* Common case */
    else
        return do_argstrip(self, RIGHTSTRIP, args);
}


static PyObject*
unicode_repeat(PyObject *str, Py_ssize_t len)
{
    PyObject *u;
    Py_ssize_t nchars, n;

    if (len < 1) {
        Py_INCREF(unicode_empty);
        return unicode_empty;
    }

    /* no repeat, return original string */
    if (len == 1)
        return unicode_result_unchanged(str);

    if (PyUnicode_READY(str) == -1)
        return NULL;

    if (PyUnicode_GET_LENGTH(str) > PY_SSIZE_T_MAX / len) {
        PyErr_SetString(PyExc_OverflowError,
                        "repeated string is too long");
        return NULL;
    }
    nchars = len * PyUnicode_GET_LENGTH(str);

    u = PyUnicode_New(nchars, PyUnicode_MAX_CHAR_VALUE(str));
    if (!u)
        return NULL;
    assert(PyUnicode_KIND(u) == PyUnicode_KIND(str));

    if (PyUnicode_GET_LENGTH(str) == 1) {
        const int kind = PyUnicode_KIND(str);
        const Py_UCS4 fill_char = PyUnicode_READ(kind, PyUnicode_DATA(str), 0);
        if (kind == PyUnicode_1BYTE_KIND) {
            void *to = PyUnicode_DATA(u);
            memset(to, (unsigned char)fill_char, len);
        }
        else if (kind == PyUnicode_2BYTE_KIND) {
            Py_UCS2 *ucs2 = PyUnicode_2BYTE_DATA(u);
            for (n = 0; n < len; ++n)
                ucs2[n] = fill_char;
        } else {
            Py_UCS4 *ucs4 = PyUnicode_4BYTE_DATA(u);
            assert(kind == PyUnicode_4BYTE_KIND);
            for (n = 0; n < len; ++n)
                ucs4[n] = fill_char;
        }
    }
    else {
        /* number of characters copied this far */
        Py_ssize_t done = PyUnicode_GET_LENGTH(str);
        const Py_ssize_t char_size = PyUnicode_KIND(str);
        char *to = (char *) PyUnicode_DATA(u);
        Py_MEMCPY(to, PyUnicode_DATA(str),
                  PyUnicode_GET_LENGTH(str) * char_size);
        while (done < nchars) {
            n = (done <= nchars-done) ? done : nchars-done;
            Py_MEMCPY(to + (done * char_size), to, n * char_size);
            done += n;
        }
    }

    assert(_PyUnicode_CheckConsistency(u, 1));
    return u;
}

PyObject *
PyUnicode_Replace(PyObject *obj,
                  PyObject *subobj,
                  PyObject *replobj,
                  Py_ssize_t maxcount)
{
    PyObject *self;
    PyObject *str1;
    PyObject *str2;
    PyObject *result;

    self = PyUnicode_FromObject(obj);
    if (self == NULL)
        return NULL;
    str1 = PyUnicode_FromObject(subobj);
    if (str1 == NULL) {
        Py_DECREF(self);
        return NULL;
    }
    str2 = PyUnicode_FromObject(replobj);
    if (str2 == NULL) {
        Py_DECREF(self);
        Py_DECREF(str1);
        return NULL;
    }
    if (PyUnicode_READY(self) == -1 ||
        PyUnicode_READY(str1) == -1 ||
        PyUnicode_READY(str2) == -1)
        result = NULL;
    else
        result = replace(self, str1, str2, maxcount);
    Py_DECREF(self);
    Py_DECREF(str1);
    Py_DECREF(str2);
    return result;
}

PyDoc_STRVAR(replace__doc__,
             "S.replace(old, new[, count]) -> str\n\
\n\
Return a copy of S with all occurrences of substring\n\
old replaced by new.  If the optional argument count is\n\
given, only the first count occurrences are replaced.");

static PyObject*
unicode_replace(PyObject *self, PyObject *args)
{
    PyObject *str1;
    PyObject *str2;
    Py_ssize_t maxcount = -1;
    PyObject *result;

    if (!PyArg_ParseTuple(args, "OO|n:replace", &str1, &str2, &maxcount))
        return NULL;
    if (PyUnicode_READY(self) == -1)
        return NULL;
    str1 = PyUnicode_FromObject(str1);
    if (str1 == NULL)
        return NULL;
    str2 = PyUnicode_FromObject(str2);
    if (str2 == NULL) {
        Py_DECREF(str1);
        return NULL;
    }
    if (PyUnicode_READY(str1) == -1 || PyUnicode_READY(str2) == -1)
        result = NULL;
    else
        result = replace(self, str1, str2, maxcount);

    Py_DECREF(str1);
    Py_DECREF(str2);
    return result;
}

static PyObject *
unicode_repr(PyObject *unicode)
{
    PyObject *repr;
    Py_ssize_t isize;
    Py_ssize_t osize, squote, dquote, i, o;
    Py_UCS4 max, quote;
    int ikind, okind;
    void *idata, *odata;

    if (PyUnicode_READY(unicode) == -1)
        return NULL;

    isize = PyUnicode_GET_LENGTH(unicode);
    idata = PyUnicode_DATA(unicode);

    /* Compute length of output, quote characters, and
       maximum character */
    osize = 2; /* quotes */
    max = 127;
    squote = dquote = 0;
    ikind = PyUnicode_KIND(unicode);
    for (i = 0; i < isize; i++) {
        Py_UCS4 ch = PyUnicode_READ(ikind, idata, i);
        switch (ch) {
        case '\'': squote++; osize++; break;
        case '"':  dquote++; osize++; break;
        case '\\': case '\t': case '\r': case '\n':
            osize += 2; break;
        default:
            /* Fast-path ASCII */
            if (ch < ' ' || ch == 0x7f)
                osize += 4; /* \xHH */
            else if (ch < 0x7f)
                osize++;
            else if (Py_UNICODE_ISPRINTABLE(ch)) {
                osize++;
                max = ch > max ? ch : max;
            }
            else if (ch < 0x100)
                osize += 4; /* \xHH */
            else if (ch < 0x10000)
                osize += 6; /* \uHHHH */
            else
                osize += 10; /* \uHHHHHHHH */
        }
    }

    quote = '\'';
    if (squote) {
        if (dquote)
            /* Both squote and dquote present. Use squote,
               and escape them */
            osize += squote;
        else
            quote = '"';
    }

    repr = PyUnicode_New(osize, max);
    if (repr == NULL)
        return NULL;
    okind = PyUnicode_KIND(repr);
    odata = PyUnicode_DATA(repr);

    PyUnicode_WRITE(okind, odata, 0, quote);
    PyUnicode_WRITE(okind, odata, osize-1, quote);

    for (i = 0, o = 1; i < isize; i++) {
        Py_UCS4 ch = PyUnicode_READ(ikind, idata, i);

        /* Escape quotes and backslashes */
        if ((ch == quote) || (ch == '\\')) {
            PyUnicode_WRITE(okind, odata, o++, '\\');
            PyUnicode_WRITE(okind, odata, o++, ch);
            continue;
        }

        /* Map special whitespace to '\t', \n', '\r' */
        if (ch == '\t') {
            PyUnicode_WRITE(okind, odata, o++, '\\');
            PyUnicode_WRITE(okind, odata, o++, 't');
        }
        else if (ch == '\n') {
            PyUnicode_WRITE(okind, odata, o++, '\\');
            PyUnicode_WRITE(okind, odata, o++, 'n');
        }
        else if (ch == '\r') {
            PyUnicode_WRITE(okind, odata, o++, '\\');
            PyUnicode_WRITE(okind, odata, o++, 'r');
        }

        /* Map non-printable US ASCII to '\xhh' */
        else if (ch < ' ' || ch == 0x7F) {
            PyUnicode_WRITE(okind, odata, o++, '\\');
            PyUnicode_WRITE(okind, odata, o++, 'x');
            PyUnicode_WRITE(okind, odata, o++, Py_hexdigits[(ch >> 4) & 0x000F]);
            PyUnicode_WRITE(okind, odata, o++, Py_hexdigits[ch & 0x000F]);
        }

        /* Copy ASCII characters as-is */
        else if (ch < 0x7F) {
            PyUnicode_WRITE(okind, odata, o++, ch);
        }

        /* Non-ASCII characters */
        else {
            /* Map Unicode whitespace and control characters
               (categories Z* and C* except ASCII space)
            */
            if (!Py_UNICODE_ISPRINTABLE(ch)) {
                PyUnicode_WRITE(okind, odata, o++, '\\');
                /* Map 8-bit characters to '\xhh' */
                if (ch <= 0xff) {
                    PyUnicode_WRITE(okind, odata, o++, 'x');
                    PyUnicode_WRITE(okind, odata, o++, Py_hexdigits[(ch >> 4) & 0x000F]);
                    PyUnicode_WRITE(okind, odata, o++, Py_hexdigits[ch & 0x000F]);
                }
                /* Map 16-bit characters to '\uxxxx' */
                else if (ch <= 0xffff) {
                    PyUnicode_WRITE(okind, odata, o++, 'u');
                    PyUnicode_WRITE(okind, odata, o++, Py_hexdigits[(ch >> 12) & 0xF]);
                    PyUnicode_WRITE(okind, odata, o++, Py_hexdigits[(ch >> 8) & 0xF]);
                    PyUnicode_WRITE(okind, odata, o++, Py_hexdigits[(ch >> 4) & 0xF]);
                    PyUnicode_WRITE(okind, odata, o++, Py_hexdigits[ch & 0xF]);
                }
                /* Map 21-bit characters to '\U00xxxxxx' */
                else {
                    PyUnicode_WRITE(okind, odata, o++, 'U');
                    PyUnicode_WRITE(okind, odata, o++, Py_hexdigits[(ch >> 28) & 0xF]);
                    PyUnicode_WRITE(okind, odata, o++, Py_hexdigits[(ch >> 24) & 0xF]);
                    PyUnicode_WRITE(okind, odata, o++, Py_hexdigits[(ch >> 20) & 0xF]);
                    PyUnicode_WRITE(okind, odata, o++, Py_hexdigits[(ch >> 16) & 0xF]);
                    PyUnicode_WRITE(okind, odata, o++, Py_hexdigits[(ch >> 12) & 0xF]);
                    PyUnicode_WRITE(okind, odata, o++, Py_hexdigits[(ch >> 8) & 0xF]);
                    PyUnicode_WRITE(okind, odata, o++, Py_hexdigits[(ch >> 4) & 0xF]);
                    PyUnicode_WRITE(okind, odata, o++, Py_hexdigits[ch & 0xF]);
                }
            }
            /* Copy characters as-is */
            else {
                PyUnicode_WRITE(okind, odata, o++, ch);
            }
        }
    }
    /* Closing quote already added at the beginning */
    assert(_PyUnicode_CheckConsistency(repr, 1));
    return repr;
}

PyDoc_STRVAR(rfind__doc__,
             "S.rfind(sub[, start[, end]]) -> int\n\
\n\
Return the highest index in S where substring sub is found,\n\
such that sub is contained within S[start:end].  Optional\n\
arguments start and end are interpreted as in slice notation.\n\
\n\
Return -1 on failure.");

static PyObject *
unicode_rfind(PyObject *self, PyObject *args)
{
    PyObject *substring;
    Py_ssize_t start;
    Py_ssize_t end;
    Py_ssize_t result;

    if (!stringlib_parse_args_finds_unicode("rfind", args, &substring,
                                            &start, &end))
        return NULL;

    if (PyUnicode_READY(self) == -1)
        return NULL;
    if (PyUnicode_READY(substring) == -1)
        return NULL;

    result = any_find_slice(-1, self, substring, start, end);

    Py_DECREF(substring);

    if (result == -2)
        return NULL;

    return PyLong_FromSsize_t(result);
}

PyDoc_STRVAR(rindex__doc__,
             "S.rindex(sub[, start[, end]]) -> int\n\
\n\
Like S.rfind() but raise ValueError when the substring is not found.");

static PyObject *
unicode_rindex(PyObject *self, PyObject *args)
{
    PyObject *substring;
    Py_ssize_t start;
    Py_ssize_t end;
    Py_ssize_t result;

    if (!stringlib_parse_args_finds_unicode("rindex", args, &substring,
                                            &start, &end))
        return NULL;

    if (PyUnicode_READY(self) == -1)
        return NULL;
    if (PyUnicode_READY(substring) == -1)
        return NULL;

    result = any_find_slice(-1, self, substring, start, end);

    Py_DECREF(substring);

    if (result == -2)
        return NULL;

    if (result < 0) {
        PyErr_SetString(PyExc_ValueError, "substring not found");
        return NULL;
    }

    return PyLong_FromSsize_t(result);
}

PyDoc_STRVAR(rjust__doc__,
             "S.rjust(width[, fillchar]) -> str\n\
\n\
Return S right-justified in a string of length width. Padding is\n\
done using the specified fill character (default is a space).");

static PyObject *
unicode_rjust(PyObject *self, PyObject *args)
{
    Py_ssize_t width;
    Py_UCS4 fillchar = ' ';

    if (!PyArg_ParseTuple(args, "n|O&:rjust", &width, convert_uc, &fillchar))
        return NULL;

    if (PyUnicode_READY(self) == -1)
        return NULL;

    if (PyUnicode_GET_LENGTH(self) >= width)
        return unicode_result_unchanged(self);

    return pad(self, width - PyUnicode_GET_LENGTH(self), 0, fillchar);
}

PyObject *
PyUnicode_Split(PyObject *s, PyObject *sep, Py_ssize_t maxsplit)
{
    PyObject *result;

    s = PyUnicode_FromObject(s);
    if (s == NULL)
        return NULL;
    if (sep != NULL) {
        sep = PyUnicode_FromObject(sep);
        if (sep == NULL) {
            Py_DECREF(s);
            return NULL;
        }
    }

    result = split(s, sep, maxsplit);

    Py_DECREF(s);
    Py_XDECREF(sep);
    return result;
}

PyDoc_STRVAR(split__doc__,
             "S.split(sep=None, maxsplit=-1) -> list of strings\n\
\n\
Return a list of the words in S, using sep as the\n\
delimiter string.  If maxsplit is given, at most maxsplit\n\
splits are done. If sep is not specified or is None, any\n\
whitespace string is a separator and empty strings are\n\
removed from the result.");

static PyObject*
unicode_split(PyObject *self, PyObject *args, PyObject *kwds)
{
    static char *kwlist[] = {"sep", "maxsplit", 0};
    PyObject *substring = Py_None;
    Py_ssize_t maxcount = -1;

    if (!PyArg_ParseTupleAndKeywords(args, kwds, "|On:split",
                                     kwlist, &substring, &maxcount))
        return NULL;

    if (substring == Py_None)
        return split(self, NULL, maxcount);
    else if (PyUnicode_Check(substring))
        return split(self, substring, maxcount);
    else
        return PyUnicode_Split(self, substring, maxcount);
}

PyObject *
PyUnicode_Partition(PyObject *str_in, PyObject *sep_in)
{
    PyObject* str_obj;
    PyObject* sep_obj;
    PyObject* out;
    int kind1, kind2, kind;
    void *buf1 = NULL, *buf2 = NULL;
    Py_ssize_t len1, len2;

    str_obj = PyUnicode_FromObject(str_in);
    if (!str_obj)
        return NULL;
    sep_obj = PyUnicode_FromObject(sep_in);
    if (!sep_obj) {
        Py_DECREF(str_obj);
        return NULL;
    }
    if (PyUnicode_READY(sep_obj) == -1 || PyUnicode_READY(str_obj) == -1) {
        Py_DECREF(sep_obj);
        Py_DECREF(str_obj);
        return NULL;
    }

    kind1 = PyUnicode_KIND(str_obj);
    kind2 = PyUnicode_KIND(sep_obj);
    kind = Py_MAX(kind1, kind2);
    buf1 = PyUnicode_DATA(str_obj);
    if (kind1 != kind)
        buf1 = _PyUnicode_AsKind(str_obj, kind);
    if (!buf1)
        goto onError;
    buf2 = PyUnicode_DATA(sep_obj);
    if (kind2 != kind)
        buf2 = _PyUnicode_AsKind(sep_obj, kind);
    if (!buf2)
        goto onError;
    len1 = PyUnicode_GET_LENGTH(str_obj);
    len2 = PyUnicode_GET_LENGTH(sep_obj);

    switch (PyUnicode_KIND(str_obj)) {
    case PyUnicode_1BYTE_KIND:
        if (PyUnicode_IS_ASCII(str_obj) && PyUnicode_IS_ASCII(sep_obj))
            out = asciilib_partition(str_obj, buf1, len1, sep_obj, buf2, len2);
        else
            out = ucs1lib_partition(str_obj, buf1, len1, sep_obj, buf2, len2);
        break;
    case PyUnicode_2BYTE_KIND:
        out = ucs2lib_partition(str_obj, buf1, len1, sep_obj, buf2, len2);
        break;
    case PyUnicode_4BYTE_KIND:
        out = ucs4lib_partition(str_obj, buf1, len1, sep_obj, buf2, len2);
        break;
    default:
        assert(0);
        out = 0;
    }

    Py_DECREF(sep_obj);
    Py_DECREF(str_obj);
    if (kind1 != kind)
        PyMem_Free(buf1);
    if (kind2 != kind)
        PyMem_Free(buf2);

    return out;
  onError:
    Py_DECREF(sep_obj);
    Py_DECREF(str_obj);
    if (kind1 != kind && buf1)
        PyMem_Free(buf1);
    if (kind2 != kind && buf2)
        PyMem_Free(buf2);
    return NULL;
}


PyObject *
PyUnicode_RPartition(PyObject *str_in, PyObject *sep_in)
{
    PyObject* str_obj;
    PyObject* sep_obj;
    PyObject* out;
    int kind1, kind2, kind;
    void *buf1 = NULL, *buf2 = NULL;
    Py_ssize_t len1, len2;

    str_obj = PyUnicode_FromObject(str_in);
    if (!str_obj)
        return NULL;
    sep_obj = PyUnicode_FromObject(sep_in);
    if (!sep_obj) {
        Py_DECREF(str_obj);
        return NULL;
    }

    kind1 = PyUnicode_KIND(str_in);
    kind2 = PyUnicode_KIND(sep_obj);
    kind = Py_MAX(kind1, kind2);
    buf1 = PyUnicode_DATA(str_in);
    if (kind1 != kind)
        buf1 = _PyUnicode_AsKind(str_in, kind);
    if (!buf1)
        goto onError;
    buf2 = PyUnicode_DATA(sep_obj);
    if (kind2 != kind)
        buf2 = _PyUnicode_AsKind(sep_obj, kind);
    if (!buf2)
        goto onError;
    len1 = PyUnicode_GET_LENGTH(str_obj);
    len2 = PyUnicode_GET_LENGTH(sep_obj);

    switch (PyUnicode_KIND(str_in)) {
    case PyUnicode_1BYTE_KIND:
        if (PyUnicode_IS_ASCII(str_obj) && PyUnicode_IS_ASCII(sep_obj))
            out = asciilib_rpartition(str_obj, buf1, len1, sep_obj, buf2, len2);
        else
            out = ucs1lib_rpartition(str_obj, buf1, len1, sep_obj, buf2, len2);
        break;
    case PyUnicode_2BYTE_KIND:
        out = ucs2lib_rpartition(str_obj, buf1, len1, sep_obj, buf2, len2);
        break;
    case PyUnicode_4BYTE_KIND:
        out = ucs4lib_rpartition(str_obj, buf1, len1, sep_obj, buf2, len2);
        break;
    default:
        assert(0);
        out = 0;
    }

    Py_DECREF(sep_obj);
    Py_DECREF(str_obj);
    if (kind1 != kind)
        PyMem_Free(buf1);
    if (kind2 != kind)
        PyMem_Free(buf2);

    return out;
  onError:
    Py_DECREF(sep_obj);
    Py_DECREF(str_obj);
    if (kind1 != kind && buf1)
        PyMem_Free(buf1);
    if (kind2 != kind && buf2)
        PyMem_Free(buf2);
    return NULL;
}

PyDoc_STRVAR(partition__doc__,
             "S.partition(sep) -> (head, sep, tail)\n\
\n\
Search for the separator sep in S, and return the part before it,\n\
the separator itself, and the part after it.  If the separator is not\n\
found, return S and two empty strings.");

static PyObject*
unicode_partition(PyObject *self, PyObject *separator)
{
    return PyUnicode_Partition(self, separator);
}

PyDoc_STRVAR(rpartition__doc__,
             "S.rpartition(sep) -> (head, sep, tail)\n\
\n\
Search for the separator sep in S, starting at the end of S, and return\n\
the part before it, the separator itself, and the part after it.  If the\n\
separator is not found, return two empty strings and S.");

static PyObject*
unicode_rpartition(PyObject *self, PyObject *separator)
{
    return PyUnicode_RPartition(self, separator);
}

PyObject *
PyUnicode_RSplit(PyObject *s, PyObject *sep, Py_ssize_t maxsplit)
{
    PyObject *result;

    s = PyUnicode_FromObject(s);
    if (s == NULL)
        return NULL;
    if (sep != NULL) {
        sep = PyUnicode_FromObject(sep);
        if (sep == NULL) {
            Py_DECREF(s);
            return NULL;
        }
    }

    result = rsplit(s, sep, maxsplit);

    Py_DECREF(s);
    Py_XDECREF(sep);
    return result;
}

PyDoc_STRVAR(rsplit__doc__,
             "S.rsplit(sep=None, maxsplit=-1) -> list of strings\n\
\n\
Return a list of the words in S, using sep as the\n\
delimiter string, starting at the end of the string and\n\
working to the front.  If maxsplit is given, at most maxsplit\n\
splits are done. If sep is not specified, any whitespace string\n\
is a separator.");

static PyObject*
unicode_rsplit(PyObject *self, PyObject *args, PyObject *kwds)
{
    static char *kwlist[] = {"sep", "maxsplit", 0};
    PyObject *substring = Py_None;
    Py_ssize_t maxcount = -1;

    if (!PyArg_ParseTupleAndKeywords(args, kwds, "|On:rsplit",
                                     kwlist, &substring, &maxcount))
        return NULL;

    if (substring == Py_None)
        return rsplit(self, NULL, maxcount);
    else if (PyUnicode_Check(substring))
        return rsplit(self, substring, maxcount);
    else
        return PyUnicode_RSplit(self, substring, maxcount);
}

PyDoc_STRVAR(splitlines__doc__,
             "S.splitlines([keepends]) -> list of strings\n\
\n\
Return a list of the lines in S, breaking at line boundaries.\n\
Line breaks are not included in the resulting list unless keepends\n\
is given and true.");

static PyObject*
unicode_splitlines(PyObject *self, PyObject *args, PyObject *kwds)
{
    static char *kwlist[] = {"keepends", 0};
    int keepends = 0;

    if (!PyArg_ParseTupleAndKeywords(args, kwds, "|i:splitlines",
                                     kwlist, &keepends))
        return NULL;

    return PyUnicode_Splitlines(self, keepends);
}

static
PyObject *unicode_str(PyObject *self)
{
    return unicode_result_unchanged(self);
}

PyDoc_STRVAR(swapcase__doc__,
             "S.swapcase() -> str\n\
\n\
Return a copy of S with uppercase characters converted to lowercase\n\
and vice versa.");

static PyObject*
unicode_swapcase(PyObject *self)
{
    if (PyUnicode_READY(self) == -1)
        return NULL;
    return case_operation(self, do_swapcase);
}

PyDoc_STRVAR(maketrans__doc__,
             "str.maketrans(x[, y[, z]]) -> dict (static method)\n\
\n\
Return a translation table usable for str.translate().\n\
If there is only one argument, it must be a dictionary mapping Unicode\n\
ordinals (integers) or characters to Unicode ordinals, strings or None.\n\
Character keys will be then converted to ordinals.\n\
If there are two arguments, they must be strings of equal length, and\n\
in the resulting dictionary, each character in x will be mapped to the\n\
character at the same position in y. If there is a third argument, it\n\
must be a string, whose characters will be mapped to None in the result.");

static PyObject*
unicode_maketrans(PyObject *null, PyObject *args)
{
    PyObject *x, *y = NULL, *z = NULL;
    PyObject *new = NULL, *key, *value;
    Py_ssize_t i = 0;
    int res;

    if (!PyArg_ParseTuple(args, "O|UU:maketrans", &x, &y, &z))
        return NULL;
    new = PyDict_New();
    if (!new)
        return NULL;
    if (y != NULL) {
        int x_kind, y_kind, z_kind;
        void *x_data, *y_data, *z_data;

        /* x must be a string too, of equal length */
        if (!PyUnicode_Check(x)) {
            PyErr_SetString(PyExc_TypeError, "first maketrans argument must "
                            "be a string if there is a second argument");
            goto err;
        }
        if (PyUnicode_GET_LENGTH(x) != PyUnicode_GET_LENGTH(y)) {
            PyErr_SetString(PyExc_ValueError, "the first two maketrans "
                            "arguments must have equal length");
            goto err;
        }
        /* create entries for translating chars in x to those in y */
        x_kind = PyUnicode_KIND(x);
        y_kind = PyUnicode_KIND(y);
        x_data = PyUnicode_DATA(x);
        y_data = PyUnicode_DATA(y);
        for (i = 0; i < PyUnicode_GET_LENGTH(x); i++) {
            key = PyLong_FromLong(PyUnicode_READ(x_kind, x_data, i));
            if (!key)
                goto err;
            value = PyLong_FromLong(PyUnicode_READ(y_kind, y_data, i));
            if (!value) {
                Py_DECREF(key);
                goto err;
            }
            res = PyDict_SetItem(new, key, value);
            Py_DECREF(key);
            Py_DECREF(value);
            if (res < 0)
                goto err;
        }
        /* create entries for deleting chars in z */
        if (z != NULL) {
            z_kind = PyUnicode_KIND(z);
            z_data = PyUnicode_DATA(z);
            for (i = 0; i < PyUnicode_GET_LENGTH(z); i++) {
                key = PyLong_FromLong(PyUnicode_READ(z_kind, z_data, i));
                if (!key)
                    goto err;
                res = PyDict_SetItem(new, key, Py_None);
                Py_DECREF(key);
                if (res < 0)
                    goto err;
            }
        }
    } else {
        int kind;
        void *data;

        /* x must be a dict */
        if (!PyDict_CheckExact(x)) {
            PyErr_SetString(PyExc_TypeError, "if you give only one argument "
                            "to maketrans it must be a dict");
            goto err;
        }
        /* copy entries into the new dict, converting string keys to int keys */
        while (PyDict_Next(x, &i, &key, &value)) {
            if (PyUnicode_Check(key)) {
                /* convert string keys to integer keys */
                PyObject *newkey;
                if (PyUnicode_GET_LENGTH(key) != 1) {
                    PyErr_SetString(PyExc_ValueError, "string keys in translate "
                                    "table must be of length 1");
                    goto err;
                }
                kind = PyUnicode_KIND(key);
                data = PyUnicode_DATA(key);
                newkey = PyLong_FromLong(PyUnicode_READ(kind, data, 0));
                if (!newkey)
                    goto err;
                res = PyDict_SetItem(new, newkey, value);
                Py_DECREF(newkey);
                if (res < 0)
                    goto err;
            } else if (PyLong_Check(key)) {
                /* just keep integer keys */
                if (PyDict_SetItem(new, key, value) < 0)
                    goto err;
            } else {
                PyErr_SetString(PyExc_TypeError, "keys in translate table must "
                                "be strings or integers");
                goto err;
            }
        }
    }
    return new;
  err:
    Py_DECREF(new);
    return NULL;
}

PyDoc_STRVAR(translate__doc__,
             "S.translate(table) -> str\n\
\n\
Return a copy of the string S, where all characters have been mapped\n\
through the given translation table, which must be a mapping of\n\
Unicode ordinals to Unicode ordinals, strings, or None.\n\
Unmapped characters are left untouched. Characters mapped to None\n\
are deleted.");

static PyObject*
unicode_translate(PyObject *self, PyObject *table)
{
    return _PyUnicode_TranslateCharmap(self, table, "ignore");
}

PyDoc_STRVAR(upper__doc__,
             "S.upper() -> str\n\
\n\
Return a copy of S converted to uppercase.");

static PyObject*
unicode_upper(PyObject *self)
{
    if (PyUnicode_READY(self) == -1)
        return NULL;
    if (PyUnicode_IS_ASCII(self))
        return ascii_upper_or_lower(self, 0);
    return case_operation(self, do_upper);
}

PyDoc_STRVAR(zfill__doc__,
             "S.zfill(width) -> str\n\
\n\
Pad a numeric string S with zeros on the left, to fill a field\n\
of the specified width. The string S is never truncated.");

static PyObject *
unicode_zfill(PyObject *self, PyObject *args)
{
    Py_ssize_t fill;
    PyObject *u;
    Py_ssize_t width;
    int kind;
    void *data;
    Py_UCS4 chr;

    if (!PyArg_ParseTuple(args, "n:zfill", &width))
        return NULL;

    if (PyUnicode_READY(self) == -1)
        return NULL;

    if (PyUnicode_GET_LENGTH(self) >= width)
        return unicode_result_unchanged(self);

    fill = width - PyUnicode_GET_LENGTH(self);

    u = pad(self, fill, 0, '0');

    if (u == NULL)
        return NULL;

    kind = PyUnicode_KIND(u);
    data = PyUnicode_DATA(u);
    chr = PyUnicode_READ(kind, data, fill);

    if (chr == '+' || chr == '-') {
        /* move sign to beginning of string */
        PyUnicode_WRITE(kind, data, 0, chr);
        PyUnicode_WRITE(kind, data, fill, '0');
    }

    assert(_PyUnicode_CheckConsistency(u, 1));
    return u;
}

#if 0
static PyObject *
unicode__decimal2ascii(PyObject *self)
{
    return PyUnicode_TransformDecimalAndSpaceToASCII(self);
}
#endif

PyDoc_STRVAR(startswith__doc__,
             "S.startswith(prefix[, start[, end]]) -> bool\n\
\n\
Return True if S starts with the specified prefix, False otherwise.\n\
With optional start, test S beginning at that position.\n\
With optional end, stop comparing S at that position.\n\
prefix can also be a tuple of strings to try.");

static PyObject *
unicode_startswith(PyObject *self,
                   PyObject *args)
{
    PyObject *subobj;
    PyObject *substring;
    Py_ssize_t start = 0;
    Py_ssize_t end = PY_SSIZE_T_MAX;
    int result;

    if (!stringlib_parse_args_finds("startswith", args, &subobj, &start, &end))
        return NULL;
    if (PyTuple_Check(subobj)) {
        Py_ssize_t i;
        for (i = 0; i < PyTuple_GET_SIZE(subobj); i++) {
            substring = PyUnicode_FromObject(PyTuple_GET_ITEM(subobj, i));
            if (substring == NULL)
                return NULL;
            result = tailmatch(self, substring, start, end, -1);
            Py_DECREF(substring);
            if (result) {
                Py_RETURN_TRUE;
            }
        }
        /* nothing matched */
        Py_RETURN_FALSE;
    }
    substring = PyUnicode_FromObject(subobj);
    if (substring == NULL) {
        if (PyErr_ExceptionMatches(PyExc_TypeError))
            PyErr_Format(PyExc_TypeError, "startswith first arg must be str or "
                         "a tuple of str, not %s", Py_TYPE(subobj)->tp_name);
        return NULL;
    }
    result = tailmatch(self, substring, start, end, -1);
    Py_DECREF(substring);
    return PyBool_FromLong(result);
}


PyDoc_STRVAR(endswith__doc__,
             "S.endswith(suffix[, start[, end]]) -> bool\n\
\n\
Return True if S ends with the specified suffix, False otherwise.\n\
With optional start, test S beginning at that position.\n\
With optional end, stop comparing S at that position.\n\
suffix can also be a tuple of strings to try.");

static PyObject *
unicode_endswith(PyObject *self,
                 PyObject *args)
{
    PyObject *subobj;
    PyObject *substring;
    Py_ssize_t start = 0;
    Py_ssize_t end = PY_SSIZE_T_MAX;
    int result;

    if (!stringlib_parse_args_finds("endswith", args, &subobj, &start, &end))
        return NULL;
    if (PyTuple_Check(subobj)) {
        Py_ssize_t i;
        for (i = 0; i < PyTuple_GET_SIZE(subobj); i++) {
            substring = PyUnicode_FromObject(
                PyTuple_GET_ITEM(subobj, i));
            if (substring == NULL)
                return NULL;
            result = tailmatch(self, substring, start, end, +1);
            Py_DECREF(substring);
            if (result) {
                Py_RETURN_TRUE;
            }
        }
        Py_RETURN_FALSE;
    }
    substring = PyUnicode_FromObject(subobj);
    if (substring == NULL) {
        if (PyErr_ExceptionMatches(PyExc_TypeError))
            PyErr_Format(PyExc_TypeError, "endswith first arg must be str or "
                         "a tuple of str, not %s", Py_TYPE(subobj)->tp_name);
        return NULL;
    }
    result = tailmatch(self, substring, start, end, +1);
    Py_DECREF(substring);
    return PyBool_FromLong(result);
}

Py_LOCAL_INLINE(void)
_PyUnicodeWriter_Update(_PyUnicodeWriter *writer)
{
    writer->size = PyUnicode_GET_LENGTH(writer->buffer);
    writer->maxchar = PyUnicode_MAX_CHAR_VALUE(writer->buffer);
    writer->data = PyUnicode_DATA(writer->buffer);
    writer->kind = PyUnicode_KIND(writer->buffer);
}

void
_PyUnicodeWriter_Init(_PyUnicodeWriter *writer, Py_ssize_t min_length)
{
    memset(writer, 0, sizeof(*writer));
#ifdef Py_DEBUG
    writer->kind = 5;    /* invalid kind */
#endif
    writer->min_length = Py_MAX(min_length, 100);
    writer->overallocate = (min_length > 0);
}

int
_PyUnicodeWriter_PrepareInternal(_PyUnicodeWriter *writer,
                                 Py_ssize_t length, Py_UCS4 maxchar)
{
    Py_ssize_t newlen;
    PyObject *newbuffer;

    assert(length > 0);

    if (length > PY_SSIZE_T_MAX - writer->pos) {
        PyErr_NoMemory();
        return -1;
    }
    newlen = writer->pos + length;

    if (writer->buffer == NULL) {
        if (writer->overallocate) {
            /* overallocate 25% to limit the number of resize */
            if (newlen <= (PY_SSIZE_T_MAX - newlen / 4))
                newlen += newlen / 4;
            if (newlen < writer->min_length)
                newlen = writer->min_length;
        }
        writer->buffer = PyUnicode_New(newlen, maxchar);
        if (writer->buffer == NULL)
            return -1;
        _PyUnicodeWriter_Update(writer);
        return 0;
    }

    if (newlen > writer->size) {
        if (writer->overallocate) {
            /* overallocate 25% to limit the number of resize */
            if (newlen <= (PY_SSIZE_T_MAX - newlen / 4))
                newlen += newlen / 4;
            if (newlen < writer->min_length)
                newlen = writer->min_length;
        }

        if (maxchar > writer->maxchar || writer->readonly) {
            /* resize + widen */
            newbuffer = PyUnicode_New(newlen, maxchar);
            if (newbuffer == NULL)
                return -1;
            _PyUnicode_FastCopyCharacters(newbuffer, 0,
                                          writer->buffer, 0, writer->pos);
            Py_DECREF(writer->buffer);
            writer->readonly = 0;
        }
        else {
            newbuffer = resize_compact(writer->buffer, newlen);
            if (newbuffer == NULL)
                return -1;
        }
        writer->buffer = newbuffer;
        _PyUnicodeWriter_Update(writer);
    }
    else if (maxchar > writer->maxchar) {
        assert(!writer->readonly);
        newbuffer = PyUnicode_New(writer->size, maxchar);
        if (newbuffer == NULL)
            return -1;
        _PyUnicode_FastCopyCharacters(newbuffer, 0,
                                      writer->buffer, 0, writer->pos);
        Py_DECREF(writer->buffer);
        writer->buffer = newbuffer;
        _PyUnicodeWriter_Update(writer);
    }
    return 0;
}

int
_PyUnicodeWriter_WriteStr(_PyUnicodeWriter *writer, PyObject *str)
{
    Py_UCS4 maxchar;
    Py_ssize_t len;

    if (PyUnicode_READY(str) == -1)
        return -1;
    len = PyUnicode_GET_LENGTH(str);
    if (len == 0)
        return 0;
    maxchar = PyUnicode_MAX_CHAR_VALUE(str);
    if (maxchar > writer->maxchar || len > writer->size - writer->pos) {
        if (writer->buffer == NULL && !writer->overallocate) {
            Py_INCREF(str);
            writer->buffer = str;
            _PyUnicodeWriter_Update(writer);
            writer->readonly = 1;
            writer->size = 0;
            writer->pos += len;
            return 0;
        }
        if (_PyUnicodeWriter_PrepareInternal(writer, len, maxchar) == -1)
            return -1;
    }
    _PyUnicode_FastCopyCharacters(writer->buffer, writer->pos,
                                  str, 0, len);
    writer->pos += len;
    return 0;
}

PyObject *
_PyUnicodeWriter_Finish(_PyUnicodeWriter *writer)
{
    if (writer->pos == 0) {
        Py_XDECREF(writer->buffer);
        Py_INCREF(unicode_empty);
        return unicode_empty;
    }
    if (writer->readonly) {
        assert(PyUnicode_GET_LENGTH(writer->buffer) == writer->pos);
        return writer->buffer;
    }
    if (PyUnicode_GET_LENGTH(writer->buffer) != writer->pos) {
        PyObject *newbuffer;
        newbuffer = resize_compact(writer->buffer, writer->pos);
        if (newbuffer == NULL) {
            Py_DECREF(writer->buffer);
            return NULL;
        }
        writer->buffer = newbuffer;
    }
    assert(_PyUnicode_CheckConsistency(writer->buffer, 1));
    return writer->buffer;
}

void
_PyUnicodeWriter_Dealloc(_PyUnicodeWriter *writer)
{
    Py_CLEAR(writer->buffer);
}

#include "stringlib/unicode_format.h"

PyDoc_STRVAR(format__doc__,
             "S.format(*args, **kwargs) -> str\n\
\n\
Return a formatted version of S, using substitutions from args and kwargs.\n\
The substitutions are identified by braces ('{' and '}').");

PyDoc_STRVAR(format_map__doc__,
             "S.format_map(mapping) -> str\n\
\n\
Return a formatted version of S, using substitutions from mapping.\n\
The substitutions are identified by braces ('{' and '}').");

static PyObject *
unicode__format__(PyObject* self, PyObject* args)
{
    PyObject *format_spec;
    _PyUnicodeWriter writer;
    int ret;

    if (!PyArg_ParseTuple(args, "U:__format__", &format_spec))
        return NULL;

    if (PyUnicode_READY(self) == -1)
        return NULL;
    _PyUnicodeWriter_Init(&writer, 0);
    ret = _PyUnicode_FormatAdvancedWriter(&writer,
                                          self, format_spec, 0,
                                          PyUnicode_GET_LENGTH(format_spec));
    if (ret == -1) {
        _PyUnicodeWriter_Dealloc(&writer);
        return NULL;
    }
    return _PyUnicodeWriter_Finish(&writer);
}

PyDoc_STRVAR(p_format__doc__,
             "S.__format__(format_spec) -> str\n\
\n\
Return a formatted version of S as described by format_spec.");

static PyObject *
unicode__sizeof__(PyObject *v)
{
    Py_ssize_t size;

    /* If it's a compact object, account for base structure +
       character data. */
    if (PyUnicode_IS_COMPACT_ASCII(v))
        size = sizeof(PyASCIIObject) + PyUnicode_GET_LENGTH(v) + 1;
    else if (PyUnicode_IS_COMPACT(v))
        size = sizeof(PyCompactUnicodeObject) +
            (PyUnicode_GET_LENGTH(v) + 1) * PyUnicode_KIND(v);
    else {
        /* If it is a two-block object, account for base object, and
           for character block if present. */
        size = sizeof(PyUnicodeObject);
        if (_PyUnicode_DATA_ANY(v))
            size += (PyUnicode_GET_LENGTH(v) + 1) *
                PyUnicode_KIND(v);
    }
    /* If the wstr pointer is present, account for it unless it is shared
       with the data pointer. Check if the data is not shared. */
    if (_PyUnicode_HAS_WSTR_MEMORY(v))
        size += (PyUnicode_WSTR_LENGTH(v) + 1) * sizeof(wchar_t);
    if (_PyUnicode_HAS_UTF8_MEMORY(v))
        size += PyUnicode_UTF8_LENGTH(v) + 1;

    return PyLong_FromSsize_t(size);
}

PyDoc_STRVAR(sizeof__doc__,
             "S.__sizeof__() -> size of S in memory, in bytes");

static PyObject *
unicode_getnewargs(PyObject *v)
{
    PyObject *copy = _PyUnicode_Copy(v);
    if (!copy)
        return NULL;
    return Py_BuildValue("(N)", copy);
}

static PyMethodDef unicode_methods[] = {
    {"encode", (PyCFunction) unicode_encode, METH_VARARGS | METH_KEYWORDS, encode__doc__},
    {"replace", (PyCFunction) unicode_replace, METH_VARARGS, replace__doc__},
    {"split", (PyCFunction) unicode_split, METH_VARARGS | METH_KEYWORDS, split__doc__},
    {"rsplit", (PyCFunction) unicode_rsplit, METH_VARARGS | METH_KEYWORDS, rsplit__doc__},
    {"join", (PyCFunction) unicode_join, METH_O, join__doc__},
    {"capitalize", (PyCFunction) unicode_capitalize, METH_NOARGS, capitalize__doc__},
    {"casefold", (PyCFunction) unicode_casefold, METH_NOARGS, casefold__doc__},
    {"title", (PyCFunction) unicode_title, METH_NOARGS, title__doc__},
    {"center", (PyCFunction) unicode_center, METH_VARARGS, center__doc__},
    {"count", (PyCFunction) unicode_count, METH_VARARGS, count__doc__},
    {"expandtabs", (PyCFunction) unicode_expandtabs, METH_VARARGS, expandtabs__doc__},
    {"find", (PyCFunction) unicode_find, METH_VARARGS, find__doc__},
    {"partition", (PyCFunction) unicode_partition, METH_O, partition__doc__},
    {"index", (PyCFunction) unicode_index, METH_VARARGS, index__doc__},
    {"ljust", (PyCFunction) unicode_ljust, METH_VARARGS, ljust__doc__},
    {"lower", (PyCFunction) unicode_lower, METH_NOARGS, lower__doc__},
    {"lstrip", (PyCFunction) unicode_lstrip, METH_VARARGS, lstrip__doc__},
    {"rfind", (PyCFunction) unicode_rfind, METH_VARARGS, rfind__doc__},
    {"rindex", (PyCFunction) unicode_rindex, METH_VARARGS, rindex__doc__},
    {"rjust", (PyCFunction) unicode_rjust, METH_VARARGS, rjust__doc__},
    {"rstrip", (PyCFunction) unicode_rstrip, METH_VARARGS, rstrip__doc__},
    {"rpartition", (PyCFunction) unicode_rpartition, METH_O, rpartition__doc__},
    {"splitlines", (PyCFunction) unicode_splitlines, METH_VARARGS | METH_KEYWORDS, splitlines__doc__},
    {"strip", (PyCFunction) unicode_strip, METH_VARARGS, strip__doc__},
    {"swapcase", (PyCFunction) unicode_swapcase, METH_NOARGS, swapcase__doc__},
    {"translate", (PyCFunction) unicode_translate, METH_O, translate__doc__},
    {"upper", (PyCFunction) unicode_upper, METH_NOARGS, upper__doc__},
    {"startswith", (PyCFunction) unicode_startswith, METH_VARARGS, startswith__doc__},
    {"endswith", (PyCFunction) unicode_endswith, METH_VARARGS, endswith__doc__},
    {"islower", (PyCFunction) unicode_islower, METH_NOARGS, islower__doc__},
    {"isupper", (PyCFunction) unicode_isupper, METH_NOARGS, isupper__doc__},
    {"istitle", (PyCFunction) unicode_istitle, METH_NOARGS, istitle__doc__},
    {"isspace", (PyCFunction) unicode_isspace, METH_NOARGS, isspace__doc__},
    {"isdecimal", (PyCFunction) unicode_isdecimal, METH_NOARGS, isdecimal__doc__},
    {"isdigit", (PyCFunction) unicode_isdigit, METH_NOARGS, isdigit__doc__},
    {"isnumeric", (PyCFunction) unicode_isnumeric, METH_NOARGS, isnumeric__doc__},
    {"isalpha", (PyCFunction) unicode_isalpha, METH_NOARGS, isalpha__doc__},
    {"isalnum", (PyCFunction) unicode_isalnum, METH_NOARGS, isalnum__doc__},
    {"isidentifier", (PyCFunction) unicode_isidentifier, METH_NOARGS, isidentifier__doc__},
    {"isprintable", (PyCFunction) unicode_isprintable, METH_NOARGS, isprintable__doc__},
    {"zfill", (PyCFunction) unicode_zfill, METH_VARARGS, zfill__doc__},
    {"format", (PyCFunction) do_string_format, METH_VARARGS | METH_KEYWORDS, format__doc__},
    {"format_map", (PyCFunction) do_string_format_map, METH_O, format_map__doc__},
    {"__format__", (PyCFunction) unicode__format__, METH_VARARGS, p_format__doc__},
    {"maketrans", (PyCFunction) unicode_maketrans,
     METH_VARARGS | METH_STATIC, maketrans__doc__},
    {"__sizeof__", (PyCFunction) unicode__sizeof__, METH_NOARGS, sizeof__doc__},
#if 0
    /* These methods are just used for debugging the implementation. */
    {"_decimal2ascii", (PyCFunction) unicode__decimal2ascii, METH_NOARGS},
#endif

    {"__getnewargs__",  (PyCFunction)unicode_getnewargs, METH_NOARGS},
    {NULL, NULL}
};

static PyObject *
unicode_mod(PyObject *v, PyObject *w)
{
    if (!PyUnicode_Check(v))
        Py_RETURN_NOTIMPLEMENTED;
    return PyUnicode_Format(v, w);
}

static PyNumberMethods unicode_as_number = {
    0,              /*nb_add*/
    0,              /*nb_subtract*/
    0,              /*nb_multiply*/
    unicode_mod,            /*nb_remainder*/
};

static PySequenceMethods unicode_as_sequence = {
    (lenfunc) unicode_length,       /* sq_length */
    PyUnicode_Concat,           /* sq_concat */
    (ssizeargfunc) unicode_repeat,  /* sq_repeat */
    (ssizeargfunc) unicode_getitem,     /* sq_item */
    0,                  /* sq_slice */
    0,                  /* sq_ass_item */
    0,                  /* sq_ass_slice */
    PyUnicode_Contains,         /* sq_contains */
};

static PyObject*
unicode_subscript(PyObject* self, PyObject* item)
{
    if (PyUnicode_READY(self) == -1)
        return NULL;

    if (PyIndex_Check(item)) {
        Py_ssize_t i = PyNumber_AsSsize_t(item, PyExc_IndexError);
        if (i == -1 && PyErr_Occurred())
            return NULL;
        if (i < 0)
            i += PyUnicode_GET_LENGTH(self);
        return unicode_getitem(self, i);
    } else if (PySlice_Check(item)) {
        Py_ssize_t start, stop, step, slicelength, cur, i;
        PyObject *result;
        void *src_data, *dest_data;
        int src_kind, dest_kind;
        Py_UCS4 ch, max_char, kind_limit;

        if (PySlice_GetIndicesEx(item, PyUnicode_GET_LENGTH(self),
                                 &start, &stop, &step, &slicelength) < 0) {
            return NULL;
        }

        if (slicelength <= 0) {
            Py_INCREF(unicode_empty);
            return unicode_empty;
        } else if (start == 0 && step == 1 &&
                   slicelength == PyUnicode_GET_LENGTH(self)) {
            return unicode_result_unchanged(self);
        } else if (step == 1) {
            return PyUnicode_Substring(self,
                                       start, start + slicelength);
        }
        /* General case */
        src_kind = PyUnicode_KIND(self);
        src_data = PyUnicode_DATA(self);
        if (!PyUnicode_IS_ASCII(self)) {
            kind_limit = kind_maxchar_limit(src_kind);
            max_char = 0;
            for (cur = start, i = 0; i < slicelength; cur += step, i++) {
                ch = PyUnicode_READ(src_kind, src_data, cur);
                if (ch > max_char) {
                    max_char = ch;
                    if (max_char >= kind_limit)
                        break;
                }
            }
        }
        else
            max_char = 127;
        result = PyUnicode_New(slicelength, max_char);
        if (result == NULL)
            return NULL;
        dest_kind = PyUnicode_KIND(result);
        dest_data = PyUnicode_DATA(result);

        for (cur = start, i = 0; i < slicelength; cur += step, i++) {
            Py_UCS4 ch = PyUnicode_READ(src_kind, src_data, cur);
            PyUnicode_WRITE(dest_kind, dest_data, i, ch);
        }
        assert(_PyUnicode_CheckConsistency(result, 1));
        return result;
    } else {
        PyErr_SetString(PyExc_TypeError, "string indices must be integers");
        return NULL;
    }
}

static PyMappingMethods unicode_as_mapping = {
    (lenfunc)unicode_length,        /* mp_length */
    (binaryfunc)unicode_subscript,  /* mp_subscript */
    (objobjargproc)0,           /* mp_ass_subscript */
};


/* Helpers for PyUnicode_Format() */

static PyObject *
getnextarg(PyObject *args, Py_ssize_t arglen, Py_ssize_t *p_argidx)
{
    Py_ssize_t argidx = *p_argidx;
    if (argidx < arglen) {
        (*p_argidx)++;
        if (arglen < 0)
            return args;
        else
            return PyTuple_GetItem(args, argidx);
    }
    PyErr_SetString(PyExc_TypeError,
                    "not enough arguments for format string");
    return NULL;
}

/* Returns a new reference to a PyUnicode object, or NULL on failure. */

static int
formatfloat(PyObject *v, int flags, int prec, int type,
            PyObject **p_output, _PyUnicodeWriter *writer)
{
    char *p;
    double x;
    Py_ssize_t len;

    x = PyFloat_AsDouble(v);
    if (x == -1.0 && PyErr_Occurred())
        return -1;

    if (prec < 0)
        prec = 6;

    p = PyOS_double_to_string(x, type, prec,
                              (flags & F_ALT) ? Py_DTSF_ALT : 0, NULL);
    if (p == NULL)
        return -1;
    len = strlen(p);
    if (writer) {
        if (_PyUnicodeWriter_Prepare(writer, len, 127) == -1) {
            PyMem_Free(p);
            return -1;
        }
        unicode_write_cstr(writer->buffer, writer->pos, p, len);
        writer->pos += len;
    }
    else
        *p_output = _PyUnicode_FromASCII(p, len);
    PyMem_Free(p);
    return 0;
}

/* formatlong() emulates the format codes d, u, o, x and X, and
 * the F_ALT flag, for Python's long (unbounded) ints.  It's not used for
 * Python's regular ints.
 * Return value:  a new PyUnicodeObject*, or NULL if error.
 *     The output string is of the form
 *         "-"? ("0x" | "0X")? digit+
 *     "0x"/"0X" are present only for x and X conversions, with F_ALT
 *         set in flags.  The case of hex digits will be correct,
 *     There will be at least prec digits, zero-filled on the left if
 *         necessary to get that many.
 * val          object to be converted
 * flags        bitmask of format flags; only F_ALT is looked at
 * prec         minimum number of digits; 0-fill on left if needed
 * type         a character in [duoxX]; u acts the same as d
 *
 * CAUTION:  o, x and X conversions on regular ints can never
 * produce a '-' sign, but can for Python's unbounded ints.
 */
static PyObject*
formatlong(PyObject *val, int flags, int prec, int type)
{
    PyObject *result = NULL;
    char *buf;
    Py_ssize_t i;
    int sign;           /* 1 if '-', else 0 */
    int len;            /* number of characters */
    Py_ssize_t llen;
    int numdigits;      /* len == numnondigits + numdigits */
    int numnondigits = 0;

    /* Avoid exceeding SSIZE_T_MAX */
    if (prec > INT_MAX-3) {
        PyErr_SetString(PyExc_OverflowError,
                        "precision too large");
        return NULL;
    }

    assert(PyLong_Check(val));

    switch (type) {
    case 'd':
    case 'u':
        /* Special-case boolean: we want 0/1 */
        if (PyBool_Check(val))
            result = PyNumber_ToBase(val, 10);
        else
            result = Py_TYPE(val)->tp_str(val);
        break;
    case 'o':
        numnondigits = 2;
        result = PyNumber_ToBase(val, 8);
        break;
    case 'x':
    case 'X':
        numnondigits = 2;
        result = PyNumber_ToBase(val, 16);
        break;
    default:
        assert(!"'type' not in [duoxX]");
    }
    if (!result)
        return NULL;

    assert(unicode_modifiable(result));
    assert(PyUnicode_IS_READY(result));
    assert(PyUnicode_IS_ASCII(result));

    /* To modify the string in-place, there can only be one reference. */
    if (Py_REFCNT(result) != 1) {
        PyErr_BadInternalCall();
        return NULL;
    }
    buf = PyUnicode_DATA(result);
    llen = PyUnicode_GET_LENGTH(result);
    if (llen > INT_MAX) {
        PyErr_SetString(PyExc_ValueError,
                        "string too large in _PyBytes_FormatLong");
        return NULL;
    }
    len = (int)llen;
    sign = buf[0] == '-';
    numnondigits += sign;
    numdigits = len - numnondigits;
    assert(numdigits > 0);

    /* Get rid of base marker unless F_ALT */
    if (((flags & F_ALT) == 0 &&
        (type == 'o' || type == 'x' || type == 'X'))) {
        assert(buf[sign] == '0');
        assert(buf[sign+1] == 'x' || buf[sign+1] == 'X' ||
               buf[sign+1] == 'o');
        numnondigits -= 2;
        buf += 2;
        len -= 2;
        if (sign)
            buf[0] = '-';
        assert(len == numnondigits + numdigits);
        assert(numdigits > 0);
    }

    /* Fill with leading zeroes to meet minimum width. */
    if (prec > numdigits) {
        PyObject *r1 = PyBytes_FromStringAndSize(NULL,
                                numnondigits + prec);
        char *b1;
        if (!r1) {
            Py_DECREF(result);
            return NULL;
        }
        b1 = PyBytes_AS_STRING(r1);
        for (i = 0; i < numnondigits; ++i)
            *b1++ = *buf++;
        for (i = 0; i < prec - numdigits; i++)
            *b1++ = '0';
        for (i = 0; i < numdigits; i++)
            *b1++ = *buf++;
        *b1 = '\0';
        Py_DECREF(result);
        result = r1;
        buf = PyBytes_AS_STRING(result);
        len = numnondigits + prec;
    }

    /* Fix up case for hex conversions. */
    if (type == 'X') {
        /* Need to convert all lower case letters to upper case.
           and need to convert 0x to 0X (and -0x to -0X). */
        for (i = 0; i < len; i++)
            if (buf[i] >= 'a' && buf[i] <= 'x')
                buf[i] -= 'a'-'A';
    }
    if (!PyUnicode_Check(result) || len != PyUnicode_GET_LENGTH(result)) {
        PyObject *unicode;
        unicode = _PyUnicode_FromASCII(buf, len);
        Py_DECREF(result);
        result = unicode;
    }
    return result;
}

static Py_UCS4
formatchar(PyObject *v)
{
    /* presume that the buffer is at least 3 characters long */
    if (PyUnicode_Check(v)) {
        if (PyUnicode_GET_LENGTH(v) == 1) {
            return PyUnicode_READ_CHAR(v, 0);
        }
        goto onError;
    }
    else {
        /* Integer input truncated to a character */
        long x;
        x = PyLong_AsLong(v);
        if (x == -1 && PyErr_Occurred())
            goto onError;

        if (x < 0 || x > MAX_UNICODE) {
            PyErr_SetString(PyExc_OverflowError,
                            "%c arg not in range(0x110000)");
            return (Py_UCS4) -1;
        }

        return (Py_UCS4) x;
    }

  onError:
    PyErr_SetString(PyExc_TypeError,
                    "%c requires int or char");
    return (Py_UCS4) -1;
}

PyObject *
PyUnicode_Format(PyObject *format, PyObject *args)
{
    Py_ssize_t fmtcnt, fmtpos, arglen, argidx;
    int args_owned = 0;
    PyObject *dict = NULL;
    PyObject *temp = NULL;
    PyObject *second = NULL;
    PyObject *uformat;
    void *fmt;
    enum PyUnicode_Kind kind, fmtkind;
    _PyUnicodeWriter writer;
    Py_ssize_t sublen;
    Py_UCS4 maxchar;

    if (format == NULL || args == NULL) {
        PyErr_BadInternalCall();
        return NULL;
    }
    uformat = PyUnicode_FromObject(format);
    if (uformat == NULL)
        return NULL;
    if (PyUnicode_READY(uformat) == -1)
        Py_DECREF(uformat);

    fmt = PyUnicode_DATA(uformat);
    fmtkind = PyUnicode_KIND(uformat);
    fmtcnt = PyUnicode_GET_LENGTH(uformat);
    fmtpos = 0;

    _PyUnicodeWriter_Init(&writer, fmtcnt + 100);

    if (PyTuple_Check(args)) {
        arglen = PyTuple_Size(args);
        argidx = 0;
    }
    else {
        arglen = -1;
        argidx = -2;
    }
    if (PyMapping_Check(args) && !PyTuple_Check(args) && !PyUnicode_Check(args))
        dict = args;

    while (--fmtcnt >= 0) {
        if (PyUnicode_READ(fmtkind, fmt, fmtpos) != '%') {
            Py_ssize_t nonfmtpos;
            nonfmtpos = fmtpos++;
            while (fmtcnt >= 0 &&
                   PyUnicode_READ(fmtkind, fmt, fmtpos) != '%') {
                fmtpos++;
                fmtcnt--;
            }
            if (fmtcnt < 0)
                fmtpos--;
            sublen = fmtpos - nonfmtpos;
            maxchar = _PyUnicode_FindMaxChar(uformat,
                                             nonfmtpos, nonfmtpos + sublen);
            if (_PyUnicodeWriter_Prepare(&writer, sublen, maxchar) == -1)
                goto onError;

            _PyUnicode_FastCopyCharacters(writer.buffer, writer.pos,
                                          uformat, nonfmtpos, sublen);
            writer.pos += sublen;
        }
        else {
            /* Got a format specifier */
            int flags = 0;
            Py_ssize_t width = -1;
            int prec = -1;
            Py_UCS4 c = '\0';
            Py_UCS4 fill;
            int sign;
            Py_UCS4 signchar;
            int isnumok;
            PyObject *v = NULL;
            void *pbuf = NULL;
            Py_ssize_t pindex, len;
            Py_UCS4 bufmaxchar;
            Py_ssize_t buflen;

            fmtpos++;
            c = PyUnicode_READ(fmtkind, fmt, fmtpos);
            if (c == '(') {
                Py_ssize_t keystart;
                Py_ssize_t keylen;
                PyObject *key;
                int pcount = 1;

                if (dict == NULL) {
                    PyErr_SetString(PyExc_TypeError,
                                    "format requires a mapping");
                    goto onError;
                }
                ++fmtpos;
                --fmtcnt;
                keystart = fmtpos;
                /* Skip over balanced parentheses */
                while (pcount > 0 && --fmtcnt >= 0) {
                    c = PyUnicode_READ(fmtkind, fmt, fmtpos);
                    if (c == ')')
                        --pcount;
                    else if (c == '(')
                        ++pcount;
                    fmtpos++;
                }
                keylen = fmtpos - keystart - 1;
                if (fmtcnt < 0 || pcount > 0) {
                    PyErr_SetString(PyExc_ValueError,
                                    "incomplete format key");
                    goto onError;
                }
                key = PyUnicode_Substring(uformat,
                                          keystart, keystart + keylen);
                if (key == NULL)
                    goto onError;
                if (args_owned) {
                    Py_DECREF(args);
                    args_owned = 0;
                }
                args = PyObject_GetItem(dict, key);
                Py_DECREF(key);
                if (args == NULL) {
                    goto onError;
                }
                args_owned = 1;
                arglen = -1;
                argidx = -2;
            }
            while (--fmtcnt >= 0) {
                c = PyUnicode_READ(fmtkind, fmt, fmtpos++);
                switch (c) {
                case '-': flags |= F_LJUST; continue;
                case '+': flags |= F_SIGN; continue;
                case ' ': flags |= F_BLANK; continue;
                case '#': flags |= F_ALT; continue;
                case '0': flags |= F_ZERO; continue;
                }
                break;
            }
            if (c == '*') {
                v = getnextarg(args, arglen, &argidx);
                if (v == NULL)
                    goto onError;
                if (!PyLong_Check(v)) {
                    PyErr_SetString(PyExc_TypeError,
                                    "* wants int");
                    goto onError;
                }
                width = PyLong_AsLong(v);
                if (width == -1 && PyErr_Occurred())
                    goto onError;
                if (width < 0) {
                    flags |= F_LJUST;
                    width = -width;
                }
                if (--fmtcnt >= 0)
                    c = PyUnicode_READ(fmtkind, fmt, fmtpos++);
            }
            else if (c >= '0' && c <= '9') {
                width = c - '0';
                while (--fmtcnt >= 0) {
                    c = PyUnicode_READ(fmtkind, fmt, fmtpos++);
                    if (c < '0' || c > '9')
                        break;
                    /* Since c is unsigned, the RHS would end up as unsigned,
                       mixing signed and unsigned comparison. Since c is between
                       '0' and '9', casting to int is safe. */
                    if (width > (PY_SSIZE_T_MAX - ((int)c - '0')) / 10) {
                        PyErr_SetString(PyExc_ValueError,
                                        "width too big");
                        goto onError;
                    }
                    width = width*10 + (c - '0');
                }
            }
            if (c == '.') {
                prec = 0;
                if (--fmtcnt >= 0)
                    c = PyUnicode_READ(fmtkind, fmt, fmtpos++);
                if (c == '*') {
                    v = getnextarg(args, arglen, &argidx);
                    if (v == NULL)
                        goto onError;
                    if (!PyLong_Check(v)) {
                        PyErr_SetString(PyExc_TypeError,
                                        "* wants int");
                        goto onError;
                    }
                    prec = PyLong_AsLong(v);
                    if (prec == -1 && PyErr_Occurred())
                        goto onError;
                    if (prec < 0)
                        prec = 0;
                    if (--fmtcnt >= 0)
                        c = PyUnicode_READ(fmtkind, fmt, fmtpos++);
                }
                else if (c >= '0' && c <= '9') {
                    prec = c - '0';
                    while (--fmtcnt >= 0) {
                        c = PyUnicode_READ(fmtkind, fmt, fmtpos++);
                        if (c < '0' || c > '9')
                            break;
                        if (prec > (INT_MAX - ((int)c - '0')) / 10) {
                            PyErr_SetString(PyExc_ValueError,
                                            "prec too big");
                            goto onError;
                        }
                        prec = prec*10 + (c - '0');
                    }
                }
            } /* prec */
            if (fmtcnt >= 0) {
                if (c == 'h' || c == 'l' || c == 'L') {
                    if (--fmtcnt >= 0)
                        c = PyUnicode_READ(fmtkind, fmt, fmtpos++);
                }
            }
            if (fmtcnt < 0) {
                PyErr_SetString(PyExc_ValueError,
                                "incomplete format");
                goto onError;
            }
            if (fmtcnt == 0)
                writer.overallocate = 0;

            if (c == '%') {
                if (_PyUnicodeWriter_Prepare(&writer, 1, '%') == -1)
                    goto onError;
                PyUnicode_WRITE(writer.kind, writer.data, writer.pos, '%');
                writer.pos += 1;
                continue;
            }

            v = getnextarg(args, arglen, &argidx);
            if (v == NULL)
                goto onError;

            sign = 0;
            signchar = '\0';
            fill = ' ';
            switch (c) {

            case 's':
            case 'r':
            case 'a':
                if (PyLong_CheckExact(v) && width == -1 && prec == -1) {
                    /* Fast path */
                    if (_PyLong_FormatWriter(&writer, v, 10, flags & F_ALT) == -1)
                        goto onError;
                    goto nextarg;
                }

                if (PyUnicode_CheckExact(v) && c == 's') {
                    temp = v;
                    Py_INCREF(temp);
                }
                else {
                    if (c == 's')
                        temp = PyObject_Str(v);
                    else if (c == 'r')
                        temp = PyObject_Repr(v);
                    else
                        temp = PyObject_ASCII(v);
                }
                break;

            case 'i':
            case 'd':
            case 'u':
            case 'o':
            case 'x':
            case 'X':
                if (PyLong_CheckExact(v)
                    && width == -1 && prec == -1
                    && !(flags & (F_SIGN | F_BLANK)))
                {
                    /* Fast path */
                    switch(c)
                    {
                    case 'd':
                    case 'i':
                    case 'u':
                        if (_PyLong_FormatWriter(&writer, v, 10, flags & F_ALT) == -1)
                            goto onError;
                        goto nextarg;
                    case 'x':
                        if (_PyLong_FormatWriter(&writer, v, 16, flags & F_ALT) == -1)
                            goto onError;
                        goto nextarg;
                    case 'o':
                        if (_PyLong_FormatWriter(&writer, v, 8, flags & F_ALT) == -1)
                            goto onError;
                        goto nextarg;
                    default:
                        break;
                    }
                }

                isnumok = 0;
                if (PyNumber_Check(v)) {
                    PyObject *iobj=NULL;

                    if (PyLong_Check(v)) {
                        iobj = v;
                        Py_INCREF(iobj);
                    }
                    else {
                        iobj = PyNumber_Long(v);
                    }
                    if (iobj!=NULL) {
                        if (PyLong_Check(iobj)) {
                            isnumok = 1;
                            sign = 1;
                            temp = formatlong(iobj, flags, prec, (c == 'i'? 'd': c));
                            Py_DECREF(iobj);
                        }
                        else {
                            Py_DECREF(iobj);
                        }
                    }
                }
                if (!isnumok) {
                    PyErr_Format(PyExc_TypeError,
                                 "%%%c format: a number is required, "
                                 "not %.200s", (char)c, Py_TYPE(v)->tp_name);
                    goto onError;
                }
                if (flags & F_ZERO)
                    fill = '0';
                break;

            case 'e':
            case 'E':
            case 'f':
            case 'F':
            case 'g':
            case 'G':
                if (width == -1 && prec == -1
                    && !(flags & (F_SIGN | F_BLANK)))
                {
                    /* Fast path */
                    if (formatfloat(v, flags, prec, c, NULL, &writer) == -1)
                        goto onError;
                    goto nextarg;
                }

                sign = 1;
                if (flags & F_ZERO)
                    fill = '0';
                if (formatfloat(v, flags, prec, c, &temp, NULL) == -1)
                    temp = NULL;
                break;

            case 'c':
            {
                Py_UCS4 ch = formatchar(v);
                if (ch == (Py_UCS4) -1)
                    goto onError;
                if (width == -1 && prec == -1) {
                    /* Fast path */
                    if (_PyUnicodeWriter_Prepare(&writer, 1, ch) == -1)
                        goto onError;
                    PyUnicode_WRITE(writer.kind, writer.data, writer.pos, ch);
                    writer.pos += 1;
                    goto nextarg;
                }
                temp = PyUnicode_FromOrdinal(ch);
                break;
            }

            default:
                PyErr_Format(PyExc_ValueError,
                             "unsupported format character '%c' (0x%x) "
                             "at index %zd",
                             (31<=c && c<=126) ? (char)c : '?',
                             (int)c,
                             fmtpos - 1);
                goto onError;
            }
            if (temp == NULL)
                goto onError;
            assert (PyUnicode_Check(temp));

            if (width == -1 && prec == -1
                && !(flags & (F_SIGN | F_BLANK)))
            {
                /* Fast path */
                if (_PyUnicodeWriter_WriteStr(&writer, temp) == -1)
                    goto onError;
                goto nextarg;
            }

            if (PyUnicode_READY(temp) == -1) {
                Py_CLEAR(temp);
                goto onError;
            }
            kind = PyUnicode_KIND(temp);
            pbuf = PyUnicode_DATA(temp);
            len = PyUnicode_GET_LENGTH(temp);

            if (c == 's' || c == 'r' || c == 'a') {
                if (prec >= 0 && len > prec)
                    len = prec;
            }

            /* pbuf is initialized here. */
            pindex = 0;
            if (sign) {
                Py_UCS4 ch = PyUnicode_READ(kind, pbuf, pindex);
                if (ch == '-' || ch == '+') {
                    signchar = ch;
                    len--;
                    pindex++;
                }
                else if (flags & F_SIGN)
                    signchar = '+';
                else if (flags & F_BLANK)
                    signchar = ' ';
                else
                    sign = 0;
            }
            if (width < len)
                width = len;

            /* Compute the length and maximum character of the
               written characters */
            bufmaxchar = 127;
            if (!(flags & F_LJUST)) {
                if (sign) {
                    if ((width-1) > len)
                        bufmaxchar = MAX_MAXCHAR(bufmaxchar, fill);
                }
                else {
                    if (width > len)
                        bufmaxchar = MAX_MAXCHAR(bufmaxchar, fill);
                }
            }
            maxchar = _PyUnicode_FindMaxChar(temp, 0, pindex+len);
            bufmaxchar = MAX_MAXCHAR(bufmaxchar, maxchar);

            buflen = width;
            if (sign && len == width)
                buflen++;

            if (_PyUnicodeWriter_Prepare(&writer, buflen, bufmaxchar) == -1)
                goto onError;

            /* Write characters */
            if (sign) {
                if (fill != ' ') {
                    PyUnicode_WRITE(writer.kind, writer.data, writer.pos, signchar);
                    writer.pos += 1;
                }
                if (width > len)
                    width--;
            }
            if ((flags & F_ALT) && (c == 'x' || c == 'X' || c == 'o')) {
                assert(PyUnicode_READ(kind, pbuf, pindex) == '0');
                assert(PyUnicode_READ(kind, pbuf, pindex + 1) == c);
                if (fill != ' ') {
                    PyUnicode_WRITE(writer.kind, writer.data, writer.pos, '0');
                    PyUnicode_WRITE(writer.kind, writer.data, writer.pos+1, c);
                    writer.pos += 2;
                    pindex += 2;
                }
                width -= 2;
                if (width < 0)
                    width = 0;
                len -= 2;
            }
            if (width > len && !(flags & F_LJUST)) {
                sublen = width - len;
                FILL(writer.kind, writer.data, fill, writer.pos, sublen);
                writer.pos += sublen;
                width = len;
            }
            if (fill == ' ') {
                if (sign) {
                    PyUnicode_WRITE(writer.kind, writer.data, writer.pos, signchar);
                    writer.pos += 1;
                }
                if ((flags & F_ALT) && (c == 'x' || c == 'X' || c == 'o')) {
                    assert(PyUnicode_READ(kind, pbuf, pindex) == '0');
                    assert(PyUnicode_READ(kind, pbuf, pindex+1) == c);
                    PyUnicode_WRITE(writer.kind, writer.data, writer.pos, '0');
                    PyUnicode_WRITE(writer.kind, writer.data, writer.pos+1, c);
                    writer.pos += 2;
                    pindex += 2;
                }
            }

            if (len) {
                _PyUnicode_FastCopyCharacters(writer.buffer, writer.pos,
                                              temp, pindex, len);
                writer.pos += len;
            }
            if (width > len) {
                sublen = width - len;
                FILL(writer.kind, writer.data, ' ', writer.pos, sublen);
                writer.pos += sublen;
            }

nextarg:
            if (dict && (argidx < arglen) && c != '%') {
                PyErr_SetString(PyExc_TypeError,
                                "not all arguments converted during string formatting");
                goto onError;
            }
            Py_CLEAR(temp);
        } /* '%' */
    } /* until end */
    if (argidx < arglen && !dict) {
        PyErr_SetString(PyExc_TypeError,
                        "not all arguments converted during string formatting");
        goto onError;
    }

    if (args_owned) {
        Py_DECREF(args);
    }
    Py_DECREF(uformat);
    Py_XDECREF(temp);
    Py_XDECREF(second);
    return _PyUnicodeWriter_Finish(&writer);

  onError:
    Py_DECREF(uformat);
    Py_XDECREF(temp);
    Py_XDECREF(second);
    _PyUnicodeWriter_Dealloc(&writer);
    if (args_owned) {
        Py_DECREF(args);
    }
    return NULL;
}

static PyObject *
unicode_subtype_new(PyTypeObject *type, PyObject *args, PyObject *kwds);

static PyObject *
unicode_new(PyTypeObject *type, PyObject *args, PyObject *kwds)
{
    PyObject *x = NULL;
    static char *kwlist[] = {"object", "encoding", "errors", 0};
    char *encoding = NULL;
    char *errors = NULL;

    if (type != &PyUnicode_Type)
        return unicode_subtype_new(type, args, kwds);
    if (!PyArg_ParseTupleAndKeywords(args, kwds, "|Oss:str",
                                     kwlist, &x, &encoding, &errors))
        return NULL;
    if (x == NULL) {
        Py_INCREF(unicode_empty);
        return unicode_empty;
    }
    if (encoding == NULL && errors == NULL)
        return PyObject_Str(x);
    else
        return PyUnicode_FromEncodedObject(x, encoding, errors);
}

static PyObject *
unicode_subtype_new(PyTypeObject *type, PyObject *args, PyObject *kwds)
{
    PyObject *unicode, *self;
    Py_ssize_t length, char_size;
    int share_wstr, share_utf8;
    unsigned int kind;
    void *data;

    assert(PyType_IsSubtype(type, &PyUnicode_Type));

    unicode = unicode_new(&PyUnicode_Type, args, kwds);
    if (unicode == NULL)
        return NULL;
    assert(_PyUnicode_CHECK(unicode));
    if (PyUnicode_READY(unicode) == -1) {
        Py_DECREF(unicode);
        return NULL;
    }

    self = type->tp_alloc(type, 0);
    if (self == NULL) {
        Py_DECREF(unicode);
        return NULL;
    }
    kind = PyUnicode_KIND(unicode);
    length = PyUnicode_GET_LENGTH(unicode);

    _PyUnicode_LENGTH(self) = length;
#ifdef Py_DEBUG
    _PyUnicode_HASH(self) = -1;
#else
    _PyUnicode_HASH(self) = _PyUnicode_HASH(unicode);
#endif
    _PyUnicode_STATE(self).interned = 0;
    _PyUnicode_STATE(self).kind = kind;
    _PyUnicode_STATE(self).compact = 0;
    _PyUnicode_STATE(self).ascii = _PyUnicode_STATE(unicode).ascii;
    _PyUnicode_STATE(self).ready = 1;
    _PyUnicode_WSTR(self) = NULL;
    _PyUnicode_UTF8_LENGTH(self) = 0;
    _PyUnicode_UTF8(self) = NULL;
    _PyUnicode_WSTR_LENGTH(self) = 0;
    _PyUnicode_DATA_ANY(self) = NULL;

    share_utf8 = 0;
    share_wstr = 0;
    if (kind == PyUnicode_1BYTE_KIND) {
        char_size = 1;
        if (PyUnicode_MAX_CHAR_VALUE(unicode) < 128)
            share_utf8 = 1;
    }
    else if (kind == PyUnicode_2BYTE_KIND) {
        char_size = 2;
        if (sizeof(wchar_t) == 2)
            share_wstr = 1;
    }
    else {
        assert(kind == PyUnicode_4BYTE_KIND);
        char_size = 4;
        if (sizeof(wchar_t) == 4)
            share_wstr = 1;
    }

    /* Ensure we won't overflow the length. */
    if (length > (PY_SSIZE_T_MAX / char_size - 1)) {
        PyErr_NoMemory();
        goto onError;
    }
    data = PyObject_MALLOC((length + 1) * char_size);
    if (data == NULL) {
        PyErr_NoMemory();
        goto onError;
    }

    _PyUnicode_DATA_ANY(self) = data;
    if (share_utf8) {
        _PyUnicode_UTF8_LENGTH(self) = length;
        _PyUnicode_UTF8(self) = data;
    }
    if (share_wstr) {
        _PyUnicode_WSTR_LENGTH(self) = length;
        _PyUnicode_WSTR(self) = (wchar_t *)data;
    }

    Py_MEMCPY(data, PyUnicode_DATA(unicode),
              kind * (length + 1));
    assert(_PyUnicode_CheckConsistency(self, 1));
#ifdef Py_DEBUG
    _PyUnicode_HASH(self) = _PyUnicode_HASH(unicode);
#endif
    Py_DECREF(unicode);
    return self;

onError:
    Py_DECREF(unicode);
    Py_DECREF(self);
    return NULL;
}

PyDoc_STRVAR(unicode_doc,
             "str(object[, encoding[, errors]]) -> str\n\
\n\
Create a new string object from the given object. If encoding or\n\
errors is specified, then the object must expose a data buffer\n\
that will be decoded using the given encoding and error handler.\n\
Otherwise, returns the result of object.__str__() (if defined)\n\
or repr(object).\n\
encoding defaults to sys.getdefaultencoding().\n\
errors defaults to 'strict'.");

static PyObject *unicode_iter(PyObject *seq);

PyTypeObject PyUnicode_Type = {
    PyVarObject_HEAD_INIT(&PyType_Type, 0)
    "str",              /* tp_name */
    sizeof(PyUnicodeObject),        /* tp_size */
    0,                  /* tp_itemsize */
    /* Slots */
    (destructor)unicode_dealloc,    /* tp_dealloc */
    0,                  /* tp_print */
    0,                  /* tp_getattr */
    0,                  /* tp_setattr */
    0,                  /* tp_reserved */
    unicode_repr,           /* tp_repr */
    &unicode_as_number,         /* tp_as_number */
    &unicode_as_sequence,       /* tp_as_sequence */
    &unicode_as_mapping,        /* tp_as_mapping */
    (hashfunc) unicode_hash,        /* tp_hash*/
    0,                  /* tp_call*/
    (reprfunc) unicode_str,     /* tp_str */
    PyObject_GenericGetAttr,        /* tp_getattro */
    0,                  /* tp_setattro */
    0,                  /* tp_as_buffer */
    Py_TPFLAGS_DEFAULT | Py_TPFLAGS_BASETYPE |
    Py_TPFLAGS_UNICODE_SUBCLASS,    /* tp_flags */
    unicode_doc,            /* tp_doc */
    0,                  /* tp_traverse */
    0,                  /* tp_clear */
    PyUnicode_RichCompare,      /* tp_richcompare */
    0,                  /* tp_weaklistoffset */
    unicode_iter,           /* tp_iter */
    0,                  /* tp_iternext */
    unicode_methods,            /* tp_methods */
    0,                  /* tp_members */
    0,                  /* tp_getset */
    &PyBaseObject_Type,         /* tp_base */
    0,                  /* tp_dict */
    0,                  /* tp_descr_get */
    0,                  /* tp_descr_set */
    0,                  /* tp_dictoffset */
    0,                  /* tp_init */
    0,                  /* tp_alloc */
    unicode_new,            /* tp_new */
    PyObject_Del,           /* tp_free */
};

/* Initialize the Unicode implementation */

int _PyUnicode_Init(void)
{
    int i;

    /* XXX - move this array to unicodectype.c ? */
    Py_UCS2 linebreak[] = {
        0x000A, /* LINE FEED */
        0x000D, /* CARRIAGE RETURN */
        0x001C, /* FILE SEPARATOR */
        0x001D, /* GROUP SEPARATOR */
        0x001E, /* RECORD SEPARATOR */
        0x0085, /* NEXT LINE */
        0x2028, /* LINE SEPARATOR */
        0x2029, /* PARAGRAPH SEPARATOR */
    };

    /* Init the implementation */
    unicode_empty = PyUnicode_New(0, 0);
    if (!unicode_empty)
        Py_FatalError("Can't create empty string");
    assert(_PyUnicode_CheckConsistency(unicode_empty, 1));

    for (i = 0; i < 256; i++)
        unicode_latin1[i] = NULL;
    if (PyType_Ready(&PyUnicode_Type) < 0)
        Py_FatalError("Can't initialize 'unicode'");

    /* initialize the linebreak bloom filter */
    bloom_linebreak = make_bloom_mask(
        PyUnicode_2BYTE_KIND, linebreak,
        Py_ARRAY_LENGTH(linebreak));

    PyType_Ready(&EncodingMapType);

#ifdef HAVE_MBCS
    winver.dwOSVersionInfoSize = sizeof(winver);
    if (!GetVersionEx((OSVERSIONINFO*)&winver)) {
        PyErr_SetFromWindowsErr(0);
        return -1;
    }
#endif
    return 0;
}

/* Finalize the Unicode implementation */

int
PyUnicode_ClearFreeList(void)
{
    return 0;
}

void
_PyUnicode_Fini(void)
{
    int i;

    Py_XDECREF(unicode_empty);
    unicode_empty = NULL;

    for (i = 0; i < 256; i++) {
        if (unicode_latin1[i]) {
            Py_DECREF(unicode_latin1[i]);
            unicode_latin1[i] = NULL;
        }
    }
    _PyUnicode_ClearStaticStrings();
    (void)PyUnicode_ClearFreeList();
}

void
PyUnicode_InternInPlace(PyObject **p)
{
    register PyObject *s = *p;
    PyObject *t;
#ifdef Py_DEBUG
    assert(s != NULL);
    assert(_PyUnicode_CHECK(s));
#else
    if (s == NULL || !PyUnicode_Check(s))
        return;
#endif
    /* If it's a subclass, we don't really know what putting
       it in the interned dict might do. */
    if (!PyUnicode_CheckExact(s))
        return;
    if (PyUnicode_CHECK_INTERNED(s))
        return;
    if (interned == NULL) {
        interned = PyDict_New();
        if (interned == NULL) {
            PyErr_Clear(); /* Don't leave an exception */
            return;
        }
    }
    /* It might be that the GetItem call fails even
       though the key is present in the dictionary,
       namely when this happens during a stack overflow. */
    Py_ALLOW_RECURSION
    t = PyDict_GetItem(interned, s);
    Py_END_ALLOW_RECURSION

        if (t) {
            Py_INCREF(t);
            Py_DECREF(*p);
            *p = t;
            return;
        }

    PyThreadState_GET()->recursion_critical = 1;
    if (PyDict_SetItem(interned, s, s) < 0) {
        PyErr_Clear();
        PyThreadState_GET()->recursion_critical = 0;
        return;
    }
    PyThreadState_GET()->recursion_critical = 0;
    /* The two references in interned are not counted by refcnt.
       The deallocator will take care of this */
    Py_REFCNT(s) -= 2;
    _PyUnicode_STATE(s).interned = SSTATE_INTERNED_MORTAL;
}

void
PyUnicode_InternImmortal(PyObject **p)
{
    PyUnicode_InternInPlace(p);
    if (PyUnicode_CHECK_INTERNED(*p) != SSTATE_INTERNED_IMMORTAL) {
        _PyUnicode_STATE(*p).interned = SSTATE_INTERNED_IMMORTAL;
        Py_INCREF(*p);
    }
}

PyObject *
PyUnicode_InternFromString(const char *cp)
{
    PyObject *s = PyUnicode_FromString(cp);
    if (s == NULL)
        return NULL;
    PyUnicode_InternInPlace(&s);
    return s;
}

void
_Py_ReleaseInternedUnicodeStrings(void)
{
    PyObject *keys;
    PyObject *s;
    Py_ssize_t i, n;
    Py_ssize_t immortal_size = 0, mortal_size = 0;

    if (interned == NULL || !PyDict_Check(interned))
        return;
    keys = PyDict_Keys(interned);
    if (keys == NULL || !PyList_Check(keys)) {
        PyErr_Clear();
        return;
    }

    /* Since _Py_ReleaseInternedUnicodeStrings() is intended to help a leak
       detector, interned unicode strings are not forcibly deallocated;
       rather, we give them their stolen references back, and then clear
       and DECREF the interned dict. */

    n = PyList_GET_SIZE(keys);
    fprintf(stderr, "releasing %" PY_FORMAT_SIZE_T "d interned strings\n",
            n);
    for (i = 0; i < n; i++) {
        s = PyList_GET_ITEM(keys, i);
        if (PyUnicode_READY(s) == -1) {
            assert(0 && "could not ready string");
            fprintf(stderr, "could not ready string\n");
        }
        switch (PyUnicode_CHECK_INTERNED(s)) {
        case SSTATE_NOT_INTERNED:
            /* XXX Shouldn't happen */
            break;
        case SSTATE_INTERNED_IMMORTAL:
            Py_REFCNT(s) += 1;
            immortal_size += PyUnicode_GET_LENGTH(s);
            break;
        case SSTATE_INTERNED_MORTAL:
            Py_REFCNT(s) += 2;
            mortal_size += PyUnicode_GET_LENGTH(s);
            break;
        default:
            Py_FatalError("Inconsistent interned string state.");
        }
        _PyUnicode_STATE(s).interned = SSTATE_NOT_INTERNED;
    }
    fprintf(stderr, "total size of all interned strings: "
            "%" PY_FORMAT_SIZE_T "d/%" PY_FORMAT_SIZE_T "d "
            "mortal/immortal\n", mortal_size, immortal_size);
    Py_DECREF(keys);
    PyDict_Clear(interned);
    Py_DECREF(interned);
    interned = NULL;
}


/********************* Unicode Iterator **************************/

typedef struct {
    PyObject_HEAD
    Py_ssize_t it_index;
    PyObject *it_seq;    /* Set to NULL when iterator is exhausted */
} unicodeiterobject;

static void
unicodeiter_dealloc(unicodeiterobject *it)
{
    _PyObject_GC_UNTRACK(it);
    Py_XDECREF(it->it_seq);
    PyObject_GC_Del(it);
}

static int
unicodeiter_traverse(unicodeiterobject *it, visitproc visit, void *arg)
{
    Py_VISIT(it->it_seq);
    return 0;
}

static PyObject *
unicodeiter_next(unicodeiterobject *it)
{
    PyObject *seq, *item;

    assert(it != NULL);
    seq = it->it_seq;
    if (seq == NULL)
        return NULL;
    assert(_PyUnicode_CHECK(seq));

    if (it->it_index < PyUnicode_GET_LENGTH(seq)) {
        int kind = PyUnicode_KIND(seq);
        void *data = PyUnicode_DATA(seq);
        Py_UCS4 chr = PyUnicode_READ(kind, data, it->it_index);
        item = PyUnicode_FromOrdinal(chr);
        if (item != NULL)
            ++it->it_index;
        return item;
    }

    Py_DECREF(seq);
    it->it_seq = NULL;
    return NULL;
}

static PyObject *
unicodeiter_len(unicodeiterobject *it)
{
    Py_ssize_t len = 0;
    if (it->it_seq)
        len = PyUnicode_GET_LENGTH(it->it_seq) - it->it_index;
    return PyLong_FromSsize_t(len);
}

PyDoc_STRVAR(length_hint_doc, "Private method returning an estimate of len(list(it)).");

static PyObject *
unicodeiter_reduce(unicodeiterobject *it)
{
    if (it->it_seq != NULL) {
        return Py_BuildValue("N(O)n", _PyObject_GetBuiltin("iter"),
                             it->it_seq, it->it_index);
    } else {
        PyObject *u = PyUnicode_FromUnicode(NULL, 0);
        if (u == NULL)
            return NULL;
        return Py_BuildValue("N(N)", _PyObject_GetBuiltin("iter"), u);
    }
}

PyDoc_STRVAR(reduce_doc, "Return state information for pickling.");

static PyObject *
unicodeiter_setstate(unicodeiterobject *it, PyObject *state)
{
    Py_ssize_t index = PyLong_AsSsize_t(state);
    if (index == -1 && PyErr_Occurred())
        return NULL;
    if (index < 0)
        index = 0;
    it->it_index = index;
    Py_RETURN_NONE;
}

PyDoc_STRVAR(setstate_doc, "Set state information for unpickling.");

static PyMethodDef unicodeiter_methods[] = {
    {"__length_hint__", (PyCFunction)unicodeiter_len, METH_NOARGS,
     length_hint_doc},
    {"__reduce__",      (PyCFunction)unicodeiter_reduce, METH_NOARGS,
     reduce_doc},
    {"__setstate__",    (PyCFunction)unicodeiter_setstate, METH_O,
     setstate_doc},
    {NULL,      NULL}       /* sentinel */
};

PyTypeObject PyUnicodeIter_Type = {
    PyVarObject_HEAD_INIT(&PyType_Type, 0)
    "str_iterator",         /* tp_name */
    sizeof(unicodeiterobject),      /* tp_basicsize */
    0,                  /* tp_itemsize */
    /* methods */
    (destructor)unicodeiter_dealloc,    /* tp_dealloc */
    0,                  /* tp_print */
    0,                  /* tp_getattr */
    0,                  /* tp_setattr */
    0,                  /* tp_reserved */
    0,                  /* tp_repr */
    0,                  /* tp_as_number */
    0,                  /* tp_as_sequence */
    0,                  /* tp_as_mapping */
    0,                  /* tp_hash */
    0,                  /* tp_call */
    0,                  /* tp_str */
    PyObject_GenericGetAttr,        /* tp_getattro */
    0,                  /* tp_setattro */
    0,                  /* tp_as_buffer */
    Py_TPFLAGS_DEFAULT | Py_TPFLAGS_HAVE_GC,/* tp_flags */
    0,                  /* tp_doc */
    (traverseproc)unicodeiter_traverse, /* tp_traverse */
    0,                  /* tp_clear */
    0,                  /* tp_richcompare */
    0,                  /* tp_weaklistoffset */
    PyObject_SelfIter,          /* tp_iter */
    (iternextfunc)unicodeiter_next,     /* tp_iternext */
    unicodeiter_methods,            /* tp_methods */
    0,
};

static PyObject *
unicode_iter(PyObject *seq)
{
    unicodeiterobject *it;

    if (!PyUnicode_Check(seq)) {
        PyErr_BadInternalCall();
        return NULL;
    }
    if (PyUnicode_READY(seq) == -1)
        return NULL;
    it = PyObject_GC_New(unicodeiterobject, &PyUnicodeIter_Type);
    if (it == NULL)
        return NULL;
    it->it_index = 0;
    Py_INCREF(seq);
    it->it_seq = seq;
    _PyObject_GC_TRACK(it);
    return (PyObject *)it;
}


size_t
Py_UNICODE_strlen(const Py_UNICODE *u)
{
    int res = 0;
    while(*u++)
        res++;
    return res;
}

Py_UNICODE*
Py_UNICODE_strcpy(Py_UNICODE *s1, const Py_UNICODE *s2)
{
    Py_UNICODE *u = s1;
    while ((*u++ = *s2++));
    return s1;
}

Py_UNICODE*
Py_UNICODE_strncpy(Py_UNICODE *s1, const Py_UNICODE *s2, size_t n)
{
    Py_UNICODE *u = s1;
    while ((*u++ = *s2++))
        if (n-- == 0)
            break;
    return s1;
}

Py_UNICODE*
Py_UNICODE_strcat(Py_UNICODE *s1, const Py_UNICODE *s2)
{
    Py_UNICODE *u1 = s1;
    u1 += Py_UNICODE_strlen(u1);
    Py_UNICODE_strcpy(u1, s2);
    return s1;
}

int
Py_UNICODE_strcmp(const Py_UNICODE *s1, const Py_UNICODE *s2)
{
    while (*s1 && *s2 && *s1 == *s2)
        s1++, s2++;
    if (*s1 && *s2)
        return (*s1 < *s2) ? -1 : +1;
    if (*s1)
        return 1;
    if (*s2)
        return -1;
    return 0;
}

int
Py_UNICODE_strncmp(const Py_UNICODE *s1, const Py_UNICODE *s2, size_t n)
{
    register Py_UNICODE u1, u2;
    for (; n != 0; n--) {
        u1 = *s1;
        u2 = *s2;
        if (u1 != u2)
            return (u1 < u2) ? -1 : +1;
        if (u1 == '\0')
            return 0;
        s1++;
        s2++;
    }
    return 0;
}

Py_UNICODE*
Py_UNICODE_strchr(const Py_UNICODE *s, Py_UNICODE c)
{
    const Py_UNICODE *p;
    for (p = s; *p; p++)
        if (*p == c)
            return (Py_UNICODE*)p;
    return NULL;
}

Py_UNICODE*
Py_UNICODE_strrchr(const Py_UNICODE *s, Py_UNICODE c)
{
    const Py_UNICODE *p;
    p = s + Py_UNICODE_strlen(s);
    while (p != s) {
        p--;
        if (*p == c)
            return (Py_UNICODE*)p;
    }
    return NULL;
}

Py_UNICODE*
PyUnicode_AsUnicodeCopy(PyObject *unicode)
{
    Py_UNICODE *u, *copy;
    Py_ssize_t len, size;

    if (!PyUnicode_Check(unicode)) {
        PyErr_BadArgument();
        return NULL;
    }
    u = PyUnicode_AsUnicodeAndSize(unicode, &len);
    if (u == NULL)
        return NULL;
    /* Ensure we won't overflow the size. */
    if (len > ((PY_SSIZE_T_MAX / sizeof(Py_UNICODE)) - 1)) {
        PyErr_NoMemory();
        return NULL;
    }
    size = len + 1; /* copy the null character */
    size *= sizeof(Py_UNICODE);
    copy = PyMem_Malloc(size);
    if (copy == NULL) {
        PyErr_NoMemory();
        return NULL;
    }
    memcpy(copy, u, size);
    return copy;
}

/* A _string module, to export formatter_parser and formatter_field_name_split
   to the string.Formatter class implemented in Python. */

static PyMethodDef _string_methods[] = {
    {"formatter_field_name_split", (PyCFunction) formatter_field_name_split,
     METH_O, PyDoc_STR("split the argument as a field name")},
    {"formatter_parser", (PyCFunction) formatter_parser,
     METH_O, PyDoc_STR("parse the argument as a format string")},
    {NULL, NULL}
};

static struct PyModuleDef _string_module = {
    PyModuleDef_HEAD_INIT,
    "_string",
    PyDoc_STR("string helper module"),
    0,
    _string_methods,
    NULL,
    NULL,
    NULL,
    NULL
};

PyMODINIT_FUNC
PyInit__string(void)
{
    return PyModule_Create(&_string_module);
}


#ifdef __cplusplus
}
#endif<|MERGE_RESOLUTION|>--- conflicted
+++ resolved
@@ -7525,42 +7525,15 @@
             /* Apply mapping */
             if (PyLong_Check(x)) {
                 long value = PyLong_AS_LONG(x);
-                if (value < 0 || value > 0x10FFFF) {
-                    PyErr_SetString(PyExc_TypeError,
-                                    "character mapping must be in range(0x110000)");
+                if (value < 0 || value > MAX_UNICODE) {
+                    PyErr_Format(PyExc_TypeError,
+                                 "character mapping must be in range(0x%lx)",
+                                 (unsigned long)MAX_UNICODE + 1);
                     Py_DECREF(x);
                     goto onError;
                 }
-<<<<<<< HEAD
                 if (unicode_putchar(&v, &outpos, value) < 0)
                     goto onError;
-=======
-
-#ifndef Py_UNICODE_WIDE
-                if (value > 0xFFFF) {
-                    /* see the code for 1-n mapping below */
-                    if (extrachars < 2) {
-                        /* resize first */
-                        Py_ssize_t oldpos = p - PyUnicode_AS_UNICODE(v);
-                        Py_ssize_t needed = 10 - extrachars;
-                        extrachars += needed;
-                        /* XXX overflow detection missing */
-                        if (_PyUnicode_Resize(&v,
-                                              PyUnicode_GET_SIZE(v) + needed) < 0) {
-                            Py_DECREF(x);
-                            goto onError;
-                        }
-                        p = PyUnicode_AS_UNICODE(v) + oldpos;
-                    }
-                    value -= 0x10000;
-                    *p++ = 0xD800 | (value >> 10);
-                    *p++ = 0xDC00 | (value & 0x3FF);
-                    extrachars -= 2;
-                }
-                else
-#endif
-                *p++ = (Py_UNICODE)value;
->>>>>>> 6f80f5d4
             }
             else if (x == Py_None) {
                 /* undefined mapping */
